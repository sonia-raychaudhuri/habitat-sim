--- conflicted
+++ resolved
@@ -370,30 +370,6 @@
   bWorld_->debugDrawWorld();
 }
 
-<<<<<<< HEAD
-bool BulletPhysicsManager::contactTest(const int physObjectID,
-                                       bool staticAsStage) {
-  CHECK((existingObjects_.count(physObjectID) > 0) ||
-        (existingArticulatedObjects_.count(physObjectID) > 0));
-  if (existingObjects_.count(physObjectID) > 0) {
-    return static_cast<BulletRigidObject*>(
-               existingObjects_.at(physObjectID).get())
-        ->contactTest(staticAsStage);
-  } else {
-    return static_cast<BulletArticulatedObject*>(
-               existingArticulatedObjects_.at(physObjectID).get())
-        ->contactTest(staticAsStage);
-  }
-  return false;
-}
-
-void BulletPhysicsManager::overrideCollisionGroup(const int physObjectID,
-                                                  CollisionGroup group) const {
-  assertRigidIdValidity(physObjectID);
-  static_cast<BulletRigidObject*>(existingObjects_.at(physObjectID).get())
-      ->overrideCollisionGroup(group);
-}
-
 // rigid object -> world
 int BulletPhysicsManager::createRigidP2PConstraint(
     int objectId,
@@ -715,8 +691,6 @@
   }
 }
 
-=======
->>>>>>> 1ede684e
 RaycastResults BulletPhysicsManager::castRay(const esp::geo::Ray& ray,
                                              double maxDistance) {
   RaycastResults results;
