--- conflicted
+++ resolved
@@ -142,16 +142,6 @@
       m, "PathFinder",
       R"(Loads and/or builds a navigation mesh and then allows point sampling, path finding, collision, and island queries on that navmesh. See PathFinder C++ API docs for more details.)")
       .def(py::init(&PathFinder::create<>))
-<<<<<<< HEAD
-      .def("get_bounds", &PathFinder::bounds)
-      .def("seed", &PathFinder::seed)
-      .def("get_topdown_view", &PathFinder::getTopDownView,
-           R"(Returns the topdown view of the PathFinder's navmesh.)",
-           "meters_per_pixel"_a, "height"_a)
-      .def("get_topdown_view_with_sampling", &PathFinder::getTopDownViewWithSampling,
-           R"(Returns the topdown view of the PathFinder's navmesh with sampling.)",
-           "meters_per_pixel"_a, "height"_a, "num_samples"_a, "nav_threshold"_a, "vertical_slack"_a = 0.5)
-=======
       .def(
           "get_bounds", &PathFinder::bounds,
           R"(Get the axis aligned bounding box containing the navigation mesh.)")
@@ -162,12 +152,15 @@
           "get_topdown_view", &PathFinder::getTopDownView,
           R"(Returns the topdown view of the PathFinder's navmesh at a given vertical slice with eps slack.)",
           "meters_per_pixel"_a, "height"_a, "eps"_a = 0.5)
+      .def(
+          "get_topdown_view_with_sampling", &PathFinder::getTopDownViewWithSampling,
+          R"(Returns the topdown view of the PathFinder's navmesh with sampling.)",
+          "meters_per_pixel"_a, "height"_a, "num_samples"_a, "nav_threshold"_a, "vertical_slack"_a = 0.5)
       .def(
           "get_topdown_island_view", &PathFinder::getTopDownIslandView,
           R"(Returns the topdown view of the PathFinder's navmesh with island indices at each point or -1 for non-navigable cells for a given vertical slice with eps slack.)",
           "meters_per_pixel"_a, "height"_a, "eps"_a = 0.5)
       // detailed docs in docs/docs.rst
->>>>>>> 6f46bccc
       .def("get_random_navigable_point", &PathFinder::getRandomNavigablePoint,
            "max_tries"_a = 10, "island_index"_a = ID_UNDEFINED)
       .def(
