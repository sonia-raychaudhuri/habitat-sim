// Copyright (c) Facebook, Inc. and its affiliates.
// This source code is licensed under the MIT license found in the
// LICENSE file in the root directory of this source tree.

#include "esp/bindings/bindings.h"
#include "esp/physics/PhysicsObjectBase.h"
#include "esp/physics/RigidBase.h"
#include "esp/physics/RigidObject.h"
#include "esp/physics/RigidStage.h"
#include "esp/physics/bullet/objectWrappers/ManagedBulletArticulatedObject.h"
#include "esp/physics/bullet/objectWrappers/ManagedBulletRigidObject.h"
#include "esp/physics/objectWrappers/ManagedArticulatedObject.h"
#include "esp/physics/objectWrappers/ManagedPhysicsObjectBase.h"
#include "esp/physics/objectWrappers/ManagedRigidBase.h"
#include "esp/physics/objectWrappers/ManagedRigidObject.h"

namespace py = pybind11;
using py::literals::operator""_a;

namespace PhysWraps = esp::physics;
using PhysWraps::ManagedArticulatedObject;
using PhysWraps::ManagedRigidObject;

namespace esp {
namespace physics {

template <class T>
void declareBasePhysicsObjectWrapper(py::module& m,
                                     const std::string& objType,
                                     const std::string& classStrPrefix) {
  using PhysObjWrapper = AbstractManagedPhysicsObject<T>;
  std::string pyclass_name =
      classStrPrefix + std::string("_PhysicsObjectWrapper");
  // ==== AbstractManagedPhysicsObject ====
  py::class_<PhysObjWrapper, std::shared_ptr<PhysObjWrapper>>(
      m, pyclass_name.c_str())
      .def_property_readonly("handle", &PhysObjWrapper::getHandle,
                             ("Name of this " + objType).c_str())
      .def_property(
          "motion_type", &PhysObjWrapper::getMotionType,
          &PhysObjWrapper::setMotionType,
          ("Get or set the MotionType of this " + objType +
           ". Changing MotionType will override any custom collision group.")
              .c_str())
      .def_property_readonly(
          "object_id", &PhysObjWrapper::getID,
          ("System-generated ID for this " + objType +
           " construct.  Will be unique among " + objType + "s.")
              .c_str())
      .def_property_readonly(
          "is_alive", &PhysObjWrapper::isAlive,
          ("Whether this " + objType + " still exists and is still valid.")
              .c_str())
      .def_property_readonly("template_class", &PhysObjWrapper::getClassKey,
                             ("Class name of this " + objType).c_str())
      .def_property(
          "transformation", &PhysObjWrapper::getTransformation,
          &PhysObjWrapper::setTransformation,
          ("Get or set the transformation matrix of this " + objType +
           "'s root SceneNode. If modified, sim state will be updated.")
              .c_str())
      .def_property(
          "translation", &PhysObjWrapper::getTranslation,
          &PhysObjWrapper::setTranslation,
          ("Get or set the translation vector of this " + objType +
           "'s root SceneNode. If modified, sim state will be updated.")
              .c_str())
      .def_property(
          "rotation", &PhysObjWrapper::getRotation,
          &PhysObjWrapper::setRotation,
          ("Get or set the rotation quaternion of this " + objType +
           "'s root SceneNode. If modified, sim state will be updated.")
              .c_str())
      .def_property("rigid_state", &PhysObjWrapper::getRigidState,
                    &PhysObjWrapper::setRigidState,
                    ("Get or set this " + objType +
                     "'s transformation as a Rigid State (i.e. vector, "
                     "quaternion). If modified, sim state will be updated.")
                        .c_str())
      .def_property_readonly("root_scene_node", &PhysObjWrapper::getSceneNode,
                             ("Get a reference to the root SceneNode of this " +
                              objType + "'s  SceneGraph subtree.")
                                 .c_str())

      .def("set_light_setup", &PhysObjWrapper::setLightSetup,
           ("Set this " + objType +
            "'s light setup using passed light_setup_key.")
               .c_str(),
           "light_setup_key"_a)
      .def_property("awake", &PhysObjWrapper::isActive,
                    &PhysObjWrapper::setActive,
                    ("Get or set whether this " + objType +
                     " is actively being simulated, or is sleeping.")
                        .c_str())
      .def("contact_test", &PhysObjWrapper::contactTest,
           ("Discrete collision check for contact between an object and the "
            "collision world."))
      .def("override_collision_group", &PhysObjWrapper::overrideCollisionGroup,
           "group"_a,
           ("Manually set the collision group for an object. Setting a new "
            "MotionType will override this change."))
      .def(
          "translate", &PhysObjWrapper::translate, "vector"_a,
          ("Move this " + objType + " using passed translation vector").c_str())
      .def(
          "rotate",
          [](PhysObjWrapper& self, Mn::Radd angle, Mn::Vector3& normAxis) {
            self.rotate(Mn::Rad(angle), normAxis);
          },
          "angle_in_rad"_a, "norm_axis"_a,
          ("Rotate this " + objType +
           " by passed angle_in_rad around passed 3-element normalized "
           "norm_axis.")
              .c_str())
      .def(
          "rotate_local",
          [](PhysObjWrapper& self, Mn::Radd angle, Mn::Vector3& normAxis) {
            self.rotateLocal(Mn::Rad(angle), normAxis);
          },
          "angle_in_rad"_a, "norm_axis"_a,
          ("Rotate this " + objType +
           " by passed angle_in_rad around passed 3-element normalized "
           "norm_axis in the local frame.")
              .c_str())
      .def(
          "rotate_x",
          [](PhysObjWrapper& self, Mn::Radd angle) {
            self.rotateX(Mn::Rad(angle));
          },
          "angle_in_rad"_a,
          ("Rotate this " + objType +
           " by passed angle_in_rad around the x-axis in global frame.")
              .c_str())
      .def(
          "rotate_x_local",
          [](PhysObjWrapper& self, Mn::Radd angle) {
            self.rotateXLocal(Mn::Rad(angle));
          },
          "angle_in_rad"_a,
          ("Rotate this " + objType +
           " by passed angle_in_rad around the x-axis in local frame.")
              .c_str())
      .def(
          "rotate_y",
          [](PhysObjWrapper& self, Mn::Radd angle) {
            self.rotateY(Mn::Rad(angle));
          },
          "angle_in_rad"_a,
          ("Rotate this " + objType +
           " by passed angle_in_rad around the y-axis in global frame.")
              .c_str())
      .def(
          "rotate_y_local",
          [](PhysObjWrapper& self, Mn::Radd angle) {
            self.rotateYLocal(Mn::Rad(angle));
          },
          "angle_in_rad"_a,
          ("Rotate this " + objType +
           " by passed angle_in_rad around the y-axis in local frame.")
              .c_str())
      .def(
          "rotate_z",
          [](PhysObjWrapper& self, Mn::Radd angle) {
            self.rotateZ(Mn::Rad(angle));
          },
          "angle_in_rad"_a,
          ("Rotate this " + objType +
           " by passed angle_in_rad around the z-axis in global frame.")
              .c_str())
      .def(
          "rotate_z_local",
          [](PhysObjWrapper& self, Mn::Radd angle) {
            self.rotateZLocal(Mn::Rad(angle));
          },
          "angle_in_rad"_a,
          ("Rotate this " + objType +
           " by passed angle_in_rad around the z-axis in local frame.")
              .c_str())
      .def_property_readonly(
<<<<<<< HEAD
          "visual_scene_nodes", &PhysObjWrapper::getVisualSceneNodes,
          ("Get a list of references to the SceneNodes with this " + objType +
           "' render assets attached. Use this to manipulate this " + objType +
           "'s visual state. Changes to these nodes will not affect physics "
           "simulation.")
=======
          "user_attributes", &PhysObjWrapper::getUserAttributes,
          ("User-defined " + objType +
           " attributes.  These are not used internally by Habitat in any "
           "capacity, but are available for a user to consume how they wish.")
>>>>>>> 589810a8
              .c_str());
}  // declareBasePhysicsObjectWrapper

template <class T>
void declareRigidBaseWrapper(py::module& m,
                             const std::string& objType,
                             const std::string& classStrPrefix) {
  using RigidBaseWrapper = AbstractManagedRigidBase<T>;
  std::string pyclass_name = classStrPrefix + std::string("_RigidBaseWrapper");
  // ==== AbstractManagedRigidBase ====
  py::class_<RigidBaseWrapper, AbstractManagedPhysicsObject<T>,
             std::shared_ptr<RigidBaseWrapper>>(m, pyclass_name.c_str())

      /* --- Geometry & Transformations --- */

      .def_property_readonly("scale", &RigidBaseWrapper::getScale,
                             ("Get the scale of the " + objType).c_str())

      /* --- Physics Properties and Functions --- */
      .def("apply_force", &RigidBaseWrapper::applyForce, "force"_a,
           "relative_position"_a,
           ("Apply an external force to this " + objType +
            " at a specific point relative to the " + objType +
            "'s center of mass in global coordinates. Only applies to "
            "MotionType::DYNAMIC objects.")
               .c_str())
      .def("apply_impulse", &RigidBaseWrapper::applyImpulse, "impulse"_a,
           "relative_position"_a,
           ("Apply an external impulse to this " + objType +
            " at a specific point relative to the " + objType +
            "'s center of mass in global coordinates. Only applies to "
            "MotionType::DYNAMIC objects.")
               .c_str())
      .def("apply_torque", &RigidBaseWrapper::applyTorque, "torque"_a,
           ("Apply torque to this " + objType +
            ". Only applies to MotionType::DYNAMIC objects.")
               .c_str())
      .def("apply_impulse_torque", &RigidBaseWrapper::applyImpulseTorque,
           "impulse"_a,
           ("Apply torque impulse to this " + objType +
            ". Only applies to MotionType::DYNAMIC objects.")
               .c_str())
      .def_property("angular_damping", &RigidBaseWrapper::getAngularDamping,
                    &RigidBaseWrapper::setAngularDamping,
                    ("Get or set this " + objType +
                     "'s scalar angular damping coefficient. Only applies "
                     "to MotionType::DYNAMIC objects.")
                        .c_str())
      .def_property("angular_velocity", &RigidBaseWrapper::getAngularVelocity,
                    &RigidBaseWrapper::setAngularVelocity,
                    ("Get or set this " + objType +
                     "'s scalar angular velocity vector. Only applies to "
                     "MotionType::DYNAMIC objects.")
                        .c_str())

      .def_property(
          "collidable", &RigidBaseWrapper::getCollidable,
          &RigidBaseWrapper::setCollidable,
          ("Get or set whether this " + objType + " has collisions enabled.")
              .c_str())
      .def_property("com", &RigidBaseWrapper::getCOM, &RigidBaseWrapper::setCOM,
                    ("Get or set this " + objType +
                     "'s center of mass (COM) in global coordinate frame.")
                        .c_str())
      .def_property("friction_coefficient",
                    &RigidBaseWrapper::getFrictionCoefficient,
                    &RigidBaseWrapper::setFrictionCoefficient,
                    ("Get or set this " + objType +
                     "'s scalar coefficient of friction. Only applies to "
                     "MotionType::DYNAMIC objects.")
                        .c_str())
      .def_property(
          "intertia_diagonal", &RigidBaseWrapper::getInertiaVector,
          &RigidBaseWrapper::setInertiaVector,
          ("Get or set the inertia matrix's diagonal for this " + objType +
           ". If an object is aligned with its principle axii of inertia, "
           "the 3x3 inertia matrix can be reduced to a diagonal. Only "
           "applies to MotionType::DYNAMIC objects.")
              .c_str())
      .def_property_readonly("inertia_matrix",
                             &RigidBaseWrapper::getInertiaMatrix,
                             ("Get the inertia matrix for this " + objType +
                              ".  To change the values, use the object's "
                              "'intertia_diagonal' property.")
                                 .c_str())
      .def_property("linear_damping", &RigidBaseWrapper::getLinearDamping,
                    &RigidBaseWrapper::setLinearDamping,
                    ("Get or set this " + objType +
                     "'s scalar linear damping coefficient. Only applies to "
                     "MotionType::DYNAMIC objects.")
                        .c_str())
      .def_property("linear_velocity", &RigidBaseWrapper::getLinearVelocity,
                    &RigidBaseWrapper::setLinearVelocity,
                    ("Get or set this " + objType +
                     "'s vector linear velocity. Only applies to "
                     "MotionType::DYNAMIC objects.")
                        .c_str())
      .def_property("mass", &RigidBaseWrapper::getMass,
                    &RigidBaseWrapper::setMass,
                    ("Get or set this " + objType +
                     "'s mass. Only applies to MotionType::DYNAMIC objects.")
                        .c_str())
      .def_property("restitution_coefficient",
                    &RigidBaseWrapper::getRestitutionCoefficient,
                    &RigidBaseWrapper::setRestitutionCoefficient,
                    ("Get or set this " + objType +
                     "'s scalar coefficient of restitution. Only applies to "
                     "MotionType::DYNAMIC objects.")
                        .c_str())

      /* --- Miscellaneous --- */
      .def_property("semantic_id", &RigidBaseWrapper::getSemanticId,
                    &RigidBaseWrapper::setSemanticId,
                    ("Get or set this " + objType + "'s semantic ID.").c_str());

}  // declareRigidBaseWrapper

void declareRigidObjectWrapper(py::module& m,
                               const std::string& objType,
                               const std::string& classStrPrefix) {
  // ==== ManagedRigidObject ====
  py::class_<ManagedRigidObject, AbstractManagedRigidBase<RigidObject>,
             std::shared_ptr<ManagedRigidObject>>(m, classStrPrefix.c_str())
      .def_property_readonly(
          "creation_attributes",
          &ManagedRigidObject::getInitializationAttributes,
          ("Get a copy of the attributes used to create this " + objType + ".")
              .c_str())
      .def_property_readonly(
          "velocity_control", &ManagedRigidObject::getVelocityControl,
          ("Retrieves a reference to the VelocityControl struct for this " +
           objType + ".")
              .c_str());

}  // declareRigidObjectTemplateWrapper

void declareArticulatedObjectWrapper(py::module& m,
                                     const std::string& objType,
                                     const std::string& classStrPrefix) {
  // ==== ManagedArticulatedObject ====
  py::class_<ManagedArticulatedObject,
             AbstractManagedPhysicsObject<ArticulatedObject>,
             std::shared_ptr<ManagedArticulatedObject>>(m,
                                                        classStrPrefix.c_str())
      .def("get_existing_joint_motor_ids",
           &ManagedArticulatedObject::getExistingJointMotors,
           ("Get a dictionary holding all of this " + objType +
            "'s joint motor ids.")
               .c_str())
      .def("create_all_motors",
           &ManagedArticulatedObject::createMotorsForAllDofs,
           ("Make motors for all of this " + objType + "'s DOFs.").c_str())
      .def("create_joint_motor", &ManagedArticulatedObject::createJointMotor,
           ("Create a joint motor for the specified DOF on this " + objType +
            " using the provided JointMotorSettings")
               .c_str(),
           "DOF"_a, "settings"_a)
      .def(
          "remove_joint_motor", &ManagedArticulatedObject::removeJointMotor,
          ("Remove the joint motor specified by the given motor_id from this " +
           objType + ".")
              .c_str(),
          "motor_id"_a)
      .def("get_joint_motor_settings",
           &ManagedArticulatedObject::getJointMotorSettings,
           ("Get the JointMotorSettings for the motor with the given "
            "motor_id in this " +
            objType + ".")
               .c_str(),
           "motor_id"_a)
      .def("update_joint_motor", &ManagedArticulatedObject::updateJointMotor,
           ("Update the JointMotorSettings for the motor specified by the "
            "provided motor_id on this " +
            objType + ".")
               .c_str(),
           "motor_id"_a, "settings"_a)
      .def("get_link_scene_node", &ManagedArticulatedObject::getLinkSceneNode,
           ("Get the scene node for this " + objType +
            "'s articulated link specified by the passed "
            "link_id. Use link_id==-1 to get the base link.")
               .c_str(),
           "link_id"_a)
      .def("get_link_visual_nodes",
           &ManagedArticulatedObject::getLinkVisualSceneNodes,
           ("Get a list of the visual scene nodes from this " + objType +
            "'s articulated link specified by the passed "
            "link_id. Use link_id==-1 to get the base link.")
               .c_str(),
           "link_id"_a)
      .def("get_link", &ManagedArticulatedObject::getLink,
           ("Get this " + objType +
            "'s articulated link specified by the passed "
            "link_id. Use link_id==-1 to get the base link.")
               .c_str(),
           "link_id"_a)
      .def(
          "get_link_ids", &ManagedArticulatedObject::getLinkIds,
          ("Get a list of this " + objType + "'s individual link ids.").c_str())
      .def_property_readonly(
          "num_links", &ManagedArticulatedObject::getNumLinks,
          ("Get the number of links this " + objType + " holds.").c_str())
      .def_property(
          "root_linear_velocity",
          &ManagedArticulatedObject::getRootLinearVelocity,
          &ManagedArticulatedObject::setRootLinearVelocity,
          ("The linear velocity of the " + objType + "'s root.").c_str())
      .def_property(
          "root_angular_velocity",
          &ManagedArticulatedObject::getRootAngularVelocity,
          &ManagedArticulatedObject::setRootAngularVelocity,
          ("The angular velocity (omega) of the " + objType + "'s root.")
              .c_str())
      .def_property("joint_forces", &ManagedArticulatedObject::getForces,
                    &ManagedArticulatedObject::setForces,
                    ("Get or set the joint forces/torques (indexed by DoF id) "
                     "currently acting on this " +
                     objType + ".")
                        .c_str())
      .def("add_joint_forces", &ManagedArticulatedObject::addForces,
           ("Add joint forces/torques (indexed by DoF id) to this " + objType +
            ".")
               .c_str(),
           "forces"_a)
      .def_property("joint_velocities",
                    &ManagedArticulatedObject::getVelocities,
                    &ManagedArticulatedObject::setVelocities,
                    ("Get or set this " + objType +
                     "'s joint velocities, indexed by DOF id.")
                        .c_str())
      .def_property("joint_positions", &ManagedArticulatedObject::getPositions,
                    &ManagedArticulatedObject::setPositions,
                    ("Get or set this " + objType +
                     "'s joint positions, indexed by DOF id.")
                        .c_str())
      .def("get_joint_position_limits",
           &ManagedArticulatedObject::getPositionLimits,
           ("Get a list of this " + objType +
            "'s joint limits, either upper limits or lower limits, depending "
            "on the supplied boolean value for upper_limits.")
               .c_str(),
           "upper_limits"_a)
      .def("get_link_dof_offset", &ManagedArticulatedObject::getLinkDoFOffset,
           ("Get the index of this " + objType +
            "'s link's first DoF in the global DoF array. Link specified by "
            "the given link_id.")
               .c_str(),
           "link_id"_a)
      .def("get_link_num_dofs", &ManagedArticulatedObject::getLinkNumDoFs,
           ("Get the number of DoFs for the parent joint of this " + objType +
            "'s link specified by the given link_id.")
               .c_str(),
           "link_id"_a)
      .def("get_link_joint_pos_offset",
           &ManagedArticulatedObject::getLinkJointPosOffset,
           ("Get the index of this " + objType +
            "'s link's first position in the global joint positions array. "
            "Link specified by the given link_id.")
               .c_str(),
           "link_id"_a)
      .def("get_link_num_joint_pos",
           &ManagedArticulatedObject::getLinkNumJointPos,
           ("Get the number of position variables for the parent joint of "
            "this " +
            objType + "'s link specified by the given link_id.")
               .c_str(),
           "link_id"_a)
      .def("get_link_joint_type", &ManagedArticulatedObject::getLinkJointType,
           ("Get the type of the parent joint for this " + objType +
            "'s link specified by the given link_id.")
               .c_str(),
           "link_id"_a)
      .def("add_link_force", &ManagedArticulatedObject::addArticulatedLinkForce,
           ("Apply the given force to this " + objType +
            "'s link specified by the given link_id")
               .c_str(),
           "link_id"_a, "force"_a)
      .def("get_link_friction",
           &ManagedArticulatedObject::getArticulatedLinkFriction,
           ("Get the link friction from this " + objType +
            "'s link specified by the provided link_id")
               .c_str(),
           "link_id"_a)
      .def("set_link_friction",
           &ManagedArticulatedObject::setArticulatedLinkFriction,
           ("Set the link friction for this " + objType +
            "'s link specified by the provided link_id to the provided "
            "friction value.")
               .c_str(),
           "link_id"_a, "friction"_a)
      .def("clear_joint_states", &ManagedArticulatedObject::reset,
           ("Clear this " + objType +
            "'s joint state by zeroing forces, torques, positions and "
            "velocities. Does not change root state.")
               .c_str())
      .def_property_readonly(
          "can_sleep", &ManagedArticulatedObject::getCanSleep,
          ("Whether or not this " + objType + " can be put to sleep").c_str())
      .def_property(
          "auto_clamp_joint_limits",
          &ManagedArticulatedObject::getAutoClampJointLimits,
          &ManagedArticulatedObject::setAutoClampJointLimits,
          ("Get or set whether this " + objType +
           "'s joints should be autoclamped to specified joint limits.")
              .c_str())
      .def("clamp_joint_limits", &ManagedArticulatedObject::clampJointLimits,
           ("Clamp this " + objType +
            "'s current pose to specified joint limits.")
               .c_str());
}  // declareArticulatedObjectWrapper

template <class T>
void declareBaseObjectWrappers(py::module& m,
                               const std::string& objType,
                               const std::string& classStrPrefix) {
  declareBasePhysicsObjectWrapper<T>(m, objType, classStrPrefix);
  declareRigidBaseWrapper<T>(m, objType, classStrPrefix);
}

void initPhysicsObjectBindings(py::module& m) {
  // create Rigid Object base wrapper bindings
  declareBaseObjectWrappers<RigidObject>(m, "Rigid Object",
                                         "ManagedRigidObject");

  // ==== ManagedRigidObject ====
  declareRigidObjectWrapper(m, "Rigid Object", "ManagedRigidObject");

  // ==== ManagedBulletRigidObject ====
  py::class_<ManagedBulletRigidObject, ManagedRigidObject,
             std::shared_ptr<ManagedBulletRigidObject>>(
      m, "ManagedBulletRigidObject")
      .def_property(
          "margin", &ManagedBulletRigidObject::getMargin,
          &ManagedBulletRigidObject::setMargin,
          R"(REQUIRES BULLET TO BE INSTALLED. Get or set this object's collision margin.)")
      .def_property_readonly(
          "collision_shape_aabb",
          &ManagedBulletRigidObject::getCollisionShapeAabb,
          R"(REQUIRES BULLET TO BE INSTALLED. The bounds of the axis-aligned bounding box from Bullet Physics, in its local coordinate frame.)");

  // create bindings for ArticulatedObjects
  // physics object base instance for articulated object
  declareBasePhysicsObjectWrapper<ArticulatedObject>(m, "Articulated Object",
                                                     "ArticulatedObject");

  // ==== ManagedArticulatedObject ====
  declareArticulatedObjectWrapper(m, "Articulated Object",
                                  "ManagedArticulatedObject");

  // ==== ManagedBulletArticulatedObject ====
  py::class_<ManagedBulletArticulatedObject, ManagedArticulatedObject,
             std::shared_ptr<ManagedBulletArticulatedObject>>(
      m, "ManagedBulletArticulatedObject")
      .def(
          "contact_test", &ManagedBulletArticulatedObject::contactTest,
          R"(REQUIRES BULLET TO BE INSTALLED. Returns the result of a discrete collision test between this object and the world.)")
      .def("supports_joint_motor",
           &ManagedBulletArticulatedObject::supportsJointMotor,
           R"(REQUIRES BULLET TO BE INSTALLED. )", "link_id"_a)
      .def(
          "get_joint_motor_max_impulse",
          &ManagedBulletArticulatedObject::getJointMotorMaxImpulse,
          R"(REQUIRES BULLET TO BE INSTALLED. Get the maximum impulse for the joint motor specified by the given motor_id)",
          "motor_id"_a);

}  // initPhysicsObjectBindings

}  // namespace physics
}  // namespace esp<|MERGE_RESOLUTION|>--- conflicted
+++ resolved
@@ -177,18 +177,17 @@
            " by passed angle_in_rad around the z-axis in local frame.")
               .c_str())
       .def_property_readonly(
-<<<<<<< HEAD
           "visual_scene_nodes", &PhysObjWrapper::getVisualSceneNodes,
           ("Get a list of references to the SceneNodes with this " + objType +
            "' render assets attached. Use this to manipulate this " + objType +
            "'s visual state. Changes to these nodes will not affect physics "
            "simulation.")
-=======
+              .c_str())
+      .def_property_readonly(
           "user_attributes", &PhysObjWrapper::getUserAttributes,
           ("User-defined " + objType +
            " attributes.  These are not used internally by Habitat in any "
            "capacity, but are available for a user to consume how they wish.")
->>>>>>> 589810a8
               .c_str());
 }  // declareBasePhysicsObjectWrapper
 
