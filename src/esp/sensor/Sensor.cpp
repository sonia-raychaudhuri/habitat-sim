--- conflicted
+++ resolved
@@ -46,11 +46,10 @@
 Sensor::Sensor(scene::SceneNode& node, SensorSpec::ptr spec)
     : Magnum::SceneGraph::AbstractFeature3D{node}, spec_(std::move(spec)) {
   node.setType(scene::SceneNodeType::SENSOR);
-<<<<<<< HEAD
-  if (spec_ == nullptr) {
-    LOG(ERROR) << "Cannot initialize sensor. The specification is null.";
-  }
-  ASSERT(spec_ != nullptr);
+ CORRADE_ASSERT(spec_,
+                 "Sensor::Sensor(): Cannot initialize sensor. The "
+                 "specification is null.", );
+  spec_->sanityCheck();
 
   node.getNodeSensorSuite().add(*this);
   node.getSubtreeSensorSuite().add(*this);
@@ -60,12 +59,6 @@
     static_cast<scene::SceneNode&>(*parent).getSubtreeSensorSuite().add(*this);
     parent = parent->parent();
   }
-=======
-  CORRADE_ASSERT(spec_,
-                 "Sensor::Sensor(): Cannot initialize sensor. The "
-                 "specification is null.", );
-  spec_->sanityCheck();
->>>>>>> 8d19ee5e
   setTransformationFromSpec();
 }
 
@@ -121,23 +114,5 @@
   sensors_.clear();
 }
 
-<<<<<<< HEAD
-
-bool operator==(const SensorSpec& a, const SensorSpec& b) {
-  return a.uuid == b.uuid && a.sensorType == b.sensorType &&
-         a.sensorSubType == b.sensorSubType && a.parameters == b.parameters &&
-         a.position == b.position && a.orientation == b.orientation &&
-         a.resolution == b.resolution && a.channels == b.channels &&
-         a.encoding == b.encoding && a.observationSpace == b.observationSpace &&
-         a.noiseModel == b.noiseModel && a.gpu2gpuTransfer == b.gpu2gpuTransfer;
-}
-bool operator!=(const SensorSpec& a, const SensorSpec& b) {
-  return !(a == b);
-}
-
-
-
-=======
->>>>>>> 8d19ee5e
 }  // namespace sensor
 }  // namespace esp