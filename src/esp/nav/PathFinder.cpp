// Copyright (c) Meta Platforms, Inc. and its affiliates.
// This source code is licensed under the MIT license found in the
// LICENSE file in the root directory of this source tree.

#include "PathFinder.h"
#include <cstddef>
#include <numeric>
#include <stack>
#include <unordered_map>

#include <Magnum/Magnum.h>
#include <Magnum/Math/Vector3.h>

#include <Magnum/EigenIntegration/GeometryIntegration.h>
#include <Magnum/EigenIntegration/Integration.h>

#include <Corrade/Containers/Optional.h>
#include <Corrade/Utility/Path.h>

#include <cstdio>
// NOLINTNEXTLINE
#define _USE_MATH_DEFINES
#include <cmath>
#include <limits>
#include <utility>

#include "esp/assets/MeshData.h"
#include "esp/core/Esp.h"

#include "DetourNavMesh.h"
#include "DetourNavMeshBuilder.h"
#include "DetourNavMeshQuery.h"
#include "DetourNode.h"
#include "Recast.h"

#include <rapidjson/document.h>
#include "esp/core/Check.h"
#include "esp/io/Json.h"
#include "esp/io/JsonAllTypes.h"

namespace Mn = Magnum;
namespace Cr = Corrade;

namespace esp {
namespace nav {

bool operator==(const NavMeshSettings& a, const NavMeshSettings& b) {
#define CLOSE(name) (std::abs(a.name - b.name) < 1e-5)
#define EQ(name) (a.name == b.name)

  return CLOSE(cellSize) && CLOSE(cellHeight) && CLOSE(agentHeight) &&
         CLOSE(agentRadius) && CLOSE(agentMaxClimb) && CLOSE(agentMaxSlope) &&
         CLOSE(regionMinSize) && CLOSE(regionMinSize) && CLOSE(edgeMaxLen) &&
         CLOSE(edgeMaxError) && CLOSE(vertsPerPoly) &&
         CLOSE(detailSampleDist) && CLOSE(detailSampleMaxError) &&
         EQ(filterLowHangingObstacles) && EQ(filterLedgeSpans) &&
         EQ(filterWalkableLowHeightSpans) && EQ(includeStaticObjects);

#undef CLOSE
#undef EQ
}

bool operator!=(const NavMeshSettings& a, const NavMeshSettings& b) {
  return !(a == b);
}

void NavMeshSettings::readFromJSON(const std::string& jsonFile) {
  if (!Corrade::Utility::Path::exists(jsonFile.data())) {
    ESP_ERROR() << "File" << jsonFile << "not found.";
    return;
  }
  try {
    auto newDoc = esp::io::parseJsonFile(jsonFile);

    esp::io::fromJsonValue(newDoc, *this);

  } catch (...) {
    ESP_ERROR() << "Failed to parse keyframes from" << jsonFile << ".";
  }
}

void NavMeshSettings::writeToJSON(const std::string& jsonFile) const {
  rapidjson::Document d(rapidjson::kObjectType);
  rapidjson::Document::AllocatorType& allocator = d.GetAllocator();
  auto jsonObj = esp::io::toJsonValue(*this, allocator);
  d.Swap(jsonObj);
  ESP_CHECK(!d.ObjectEmpty(), "Error writing JSON. Shouldn't happen.");

  const float maxDecimalPlaces = 7;
  auto ok = esp::io::writeJsonToFile(d, jsonFile, true, maxDecimalPlaces);
  ESP_CHECK(ok, "writeSavedKeyframesToFile: unable to write to " << jsonFile);
}

struct MultiGoalShortestPath::Impl {
  std::vector<vec3f> requestedEnds;

  std::vector<dtPolyRef> endRefs;
  //! Tracks whether an endpoint is valid or not as determined by setup to avoid
  //! extra work or issues later.
  std::vector<bool> endIsValid;
  std::vector<vec3f> pathEnds;

  std::vector<float> minTheoreticalDist;
  vec3f prevRequestedStart = vec3f::Zero();
};

MultiGoalShortestPath::MultiGoalShortestPath()
    : pimpl_{spimpl::make_unique_impl<Impl>()} {};

void MultiGoalShortestPath::setRequestedEnds(
    const std::vector<vec3f>& newEnds) {
  pimpl_->endRefs.clear();
  pimpl_->pathEnds.clear();
  pimpl_->requestedEnds = newEnds;

  pimpl_->minTheoreticalDist.assign(newEnds.size(), 0);
}

const std::vector<vec3f>& MultiGoalShortestPath::getRequestedEnds() const {
  return pimpl_->requestedEnds;
}

namespace {
template <typename T>
std::tuple<dtStatus, dtPolyRef, vec3f> projectToPoly(
    const T& pt,
    const dtNavMeshQuery* navQuery,
    const dtQueryFilter* filter) {
  // Defines size of the bounding box to search in for the nearest polygon.  If
  // there is no polygon inside the bounding box, the status is set to failure
  // and polyRef == 0
  constexpr float polyPickExt[3] = {2, 4, 2};  // [2 * dx, 2 * dy, 2 * dz]
  dtPolyRef polyRef = 0;
  // Initialize with all NANs at dtStatusSucceed(status) == true does NOT mean
  // that it found a point to project to..........
  vec3f polyXYZ = vec3f::Constant(Mn::Constants::nan());
  dtStatus status = navQuery->findNearestPoly(pt.data(), polyPickExt, filter,
                                              &polyRef, polyXYZ.data());

  // So let's call it a failure if it didn't actually find a point....
  if (std::isnan(polyXYZ[0]))
    status = DT_FAILURE;

  return std::make_tuple(status, polyRef, polyXYZ);
}
}  // namespace

namespace impl {
// some systems lack this typedef (e.g. emscripten build)
typedef unsigned short int ushort;  // NOLINT

//! (flag & flag) operator wrapper for function pointers
inline ushort andFlag(ushort curFlags, ushort flag) {
  return curFlags & flag;
}
//! (flag | flag) operator wrapper for function pointers
inline ushort orFlag(ushort curFlags, ushort flag) {
  return curFlags | flag;
}

// Runs connected component analysis on the navmesh to figure out which polygons
// are connected This gives O(1) lookup for if a path between two polygons
// exists or not
// Takes O(npolys) to construct
class IslandSystem {
 public:
  IslandSystem(const dtNavMesh* navMesh, const dtQueryFilter* filter) {
    std::vector<vec3f> islandVerts;

    // Iterate over all tiles
    for (int iTile = 0; iTile < navMesh->getMaxTiles(); ++iTile) {
      const dtMeshTile* tile = navMesh->getTile(iTile);
      if (!tile)
        continue;

      // Iterate over all polygons in a tile
      for (int jPoly = 0; jPoly < tile->header->polyCount; ++jPoly) {
        // Get the polygon reference from the tile and polygon id
        dtPolyRef startRef = navMesh->encodePolyId(tile->salt, iTile, jPoly);

        // If the polygon ref is valid, and we haven't seen it yet,
        // start connected component analysis from this polygon
        if (navMesh->isValidPolyRef(startRef) &&
            (polyToIsland_.find(startRef) == polyToIsland_.end())) {
          uint32_t newIslandId = islandRadius_.size();
          expandFrom(navMesh, filter, newIslandId, startRef, islandVerts);

          // The radius is calculated as the max deviation from the mean for all
          // points in the island
          vec3f centroid = vec3f::Zero();
          for (auto& v : islandVerts) {
            centroid += v;
          }
          centroid /= islandVerts.size();

          float maxRadius = 0.0;
          for (auto& v : islandVerts) {
            maxRadius = std::max(maxRadius, (v - centroid).norm());
          }

          islandRadius_.emplace_back(maxRadius);
        }
      }
    }
  }

  inline bool hasConnection(dtPolyRef startRef, dtPolyRef endRef) const {
    // If both polygons are on the same island, there must be a path between
    // them
    auto itStart = polyToIsland_.find(startRef);
    if (itStart == polyToIsland_.end())
      return false;

    auto itEnd = polyToIsland_.find(endRef);
    if (itEnd == polyToIsland_.end())
      return false;

    return itStart->second == itEnd->second;
  }

  //! check that island index is valid. indexOptional allows ID_UNDEFINED as
  //! valid.
  inline void assertValidIsland(int islandIndex, bool indexOptional = true) {
    if (indexOptional && islandIndex == ID_UNDEFINED) {
      return;
    }
    CORRADE_ASSERT(
        (islandIndex >= 0 && islandIndex < islandRadius_.size()),
        islandIndex << " not a valid index for this island system.", );
  }

  inline float islandRadius(int islandIndex) {
    assertValidIsland(islandIndex, /*indexOptional*/ false);
    return islandRadius_[islandIndex];
  }

  inline float polyIslandRadius(dtPolyRef ref) const {
    auto itRef = polyToIsland_.find(ref);
    if (itRef == polyToIsland_.end())
      return 0.0;

    return islandRadius_[itRef->second];
  }

  //! Get the area of an island.
  //! islandIndex=ID_UNDEFINED specifies the full NavMesh area.
  inline float getNavigableArea(int islandIndex) {
    assertValidIsland(islandIndex);
    return islandsToArea_[islandIndex];
  }

  inline int numIslands() const {
    // TODO: better way to track number of islands
    return islandRadius_.size();
  }

  /**
   * @brief Sets a specified poly flag for all polys specified by the
   * islandIndex.
   *
   * @param[in] navMesh The navmesh to operate on.
   * @param[in] flag The flag to set or clear.
   * @param[in] islandIndex Specify the island. islandIndex == ID_UNDEFINED
   * specifies all islands.
   * @param[in] setFlag If true, set the flag(currentFlags OR newFlag),
   * otherwise clear the flag(currentFlags AND ~newFlag).
   * @param[in] invert If true, set or clear the flag for all islands except the
   * specified one. Has no effect if islandIndex == ID_UNDEFINED.
   */
  inline void setPolyFlagForIsland(dtNavMesh* navMesh,
                                   ushort flag,
                                   int islandIndex = ID_UNDEFINED,
                                   bool setFlag = true,
                                   bool invert = false) {
    assertValidIsland(islandIndex);
    CORRADE_ASSERT(navMesh != nullptr, "invalid navMesh pointer", );
    std::vector<int> islands;

    if (islandIndex == ID_UNDEFINED) {
      // all islands
      islands.reserve(islandsToPolys_.size());
      for (auto& itr : islandsToPolys_) {
        islands.push_back(itr.first);
      }
    } else if (invert) {
      // all but a single island
      islands.reserve(islandsToPolys_.size());
      for (auto& itr : islandsToPolys_) {
        if (itr.first != islandIndex) {
          islands.push_back(itr.first);
        }
      }
    } else {
      // a single island
      islands.push_back(islandIndex);
    }

    // Pull this check and adjustment logic outside of the main loop
    ushort (*op)(ushort, ushort) = nullptr;
    op = setFlag ? orFlag : andFlag;
    ushort modFlag = setFlag ? flag : ~flag;

    // for each island
    for (int island : islands) {
      // for each poly
      for (auto& polyRef : islandsToPolys_[island]) {
        // get current flags
        ushort f = 0;
        navMesh->getPolyFlags(polyRef, &f);
        // set the modified flags
        navMesh->setPolyFlags(polyRef, op(f, modFlag));
      }
    }
  }

  // Some polygons have zero area for some reason.  When we navigate into a zero
  // area polygon, things crash.  So we find all zero area polygons and mark
  // them as disabled/not navigable.
  // Also compute the NavMesh areas for later query.
  void removeZeroAreaPolys(dtNavMesh* navMesh);

  //! return the island for a navmesh polygon
  inline int getPolyIsland(dtPolyRef polyRef) { return polyToIsland_[polyRef]; }

 private:
  //! map islands to area for quick query
  std::unordered_map<uint32_t, float> islandsToArea_;
  //! map islands to lists of polys for quick query and enumeration
  std::unordered_map<uint32_t, std::vector<dtPolyRef>> islandsToPolys_;
  //! map polygons to their island for quick look-up
  std::unordered_map<dtPolyRef, uint32_t> polyToIsland_;
  std::vector<float> islandRadius_;

  void expandFrom(const dtNavMesh* navMesh,
                  const dtQueryFilter* filter,
                  const uint32_t newIslandId,
                  const dtPolyRef& startRef,
                  std::vector<vec3f>& islandVerts) {
    islandsToPolys_[newIslandId].push_back(startRef);
    polyToIsland_.emplace(startRef, newIslandId);
    islandVerts.clear();

    // Force std::stack to be implemented via an std::vector as linked
    // lists are gross
    std::stack<dtPolyRef, std::vector<dtPolyRef>> stack;

    // Add the start ref to the stack
    stack.push(startRef);
    while (!stack.empty()) {
      dtPolyRef ref = stack.top();
      stack.pop();

      const dtMeshTile* tile = nullptr;
      const dtPoly* poly = nullptr;
      navMesh->getTileAndPolyByRefUnsafe(ref, &tile, &poly);

      for (int iVert = 0; iVert < poly->vertCount; ++iVert) {
        islandVerts.emplace_back(Eigen::Map<vec3f>(
            &tile->verts[static_cast<size_t>(poly->verts[iVert]) * 3]));
      }

      // Iterate over all neighbours
      for (unsigned int iLink = poly->firstLink; iLink != DT_NULL_LINK;
           iLink = tile->links[iLink].next) {
        dtPolyRef neighbourRef = tile->links[iLink].ref;
        // If we've already visited this poly, skip it!
        if (polyToIsland_.find(neighbourRef) != polyToIsland_.end())
          continue;

        const dtMeshTile* neighbourTile = nullptr;
        const dtPoly* neighbourPoly = nullptr;
        navMesh->getTileAndPolyByRefUnsafe(neighbourRef, &neighbourTile,
                                           &neighbourPoly);

        // If a neighbour isn't walkable, don't add it
        if (!filter->passFilter(neighbourRef, neighbourTile, neighbourPoly))
          continue;

        polyToIsland_.emplace(neighbourRef, newIslandId);
        islandsToPolys_[newIslandId].push_back(neighbourRef);
        stack.push(neighbourRef);
      }
    }
  }
};
}  // namespace impl

struct PathFinder::Impl {
  Impl();
  ~Impl() = default;

  bool build(const NavMeshSettings& bs,
             const float* verts,
             int nverts,
             const int* tris,
             int ntris,
             const float* bmin,
             const float* bmax);
  bool build(const NavMeshSettings& bs, const esp::assets::MeshData& mesh);

  vec3f getRandomNavigablePoint(int maxTries,
                                int islandIndex /*= ID_UNDEFINED*/);
  vec3f getRandomNavigablePointAroundSphere(const vec3f& circleCenter,
                                            float radius,
                                            int maxTries,
                                            int islandIndex /*= ID_UNDEFINED*/);

  bool findPath(ShortestPath& path);
  bool findPath(MultiGoalShortestPath& path);

  template <typename T>
  T tryStep(const T& start, const T& end, bool allowSliding);

  template <typename T>
  T snapPoint(const T& pt, int islandIndex = ID_UNDEFINED);

  template <typename T>
  int getIsland(const T& pt) const;

  bool loadNavMesh(const std::string& path);

  bool saveNavMesh(const std::string& path);

  bool isLoaded() const { return navMesh_ != nullptr; };

  float getNavigableArea(int islandIndex /*= ID_UNDEFINED*/) const {
    return islandSystem_->getNavigableArea(islandIndex);
  };

  int numIslands();

  void seed(uint32_t newSeed);

  float islandRadius(const vec3f& pt) const;

  float islandRadius(int islandIndex) const;

  float distanceToClosestObstacle(const vec3f& pt,
                                  float maxSearchRadius = 2.0) const;
  HitRecord closestObstacleSurfacePoint(const vec3f& pt,
                                        float maxSearchRadius = 2.0) const;

  bool isNavigable(const vec3f& pt, float maxYDelta = 0.5) const;

  std::pair<vec3f, vec3f> bounds() const { return bounds_; };

  Eigen::Matrix<bool, Eigen::Dynamic, Eigen::Dynamic>
  getTopDownView(float metersPerPixel, float height, float eps) const;

  Eigen::Matrix<int, Eigen::Dynamic, Eigen::Dynamic>
  getTopDownIslandView(float metersPerPixel, float height, float eps) const;

<<<<<<< HEAD
  Eigen::Matrix<bool, Eigen::Dynamic, Eigen::Dynamic> getTopDownViewWithSampling(
      float metersPerPixel,
      float height,
      int num_samples,
      float nav_threshold,
      float vertical_slack) const;

  assets::MeshData::ptr getNavMeshData();
=======
  assets::MeshData::ptr getNavMeshData(int islandIndex /*= ID_UNDEFINED*/);
>>>>>>> 6f46bccc

  Cr::Containers::Optional<NavMeshSettings> getNavMeshSettings() const {
    return navMeshSettings_;
  }

 private:
  struct NavMeshDeleter {
    void operator()(dtNavMesh* mesh) { dtFreeNavMesh(mesh); }
  };
  struct NavQueryDeleter {
    void operator()(dtNavMeshQuery* query) { dtFreeNavMeshQuery(query); }
  };

  std::unique_ptr<dtNavMesh, NavMeshDeleter> navMesh_ = nullptr;
  std::unique_ptr<dtNavMeshQuery, NavQueryDeleter> navQuery_ = nullptr;
  std::unique_ptr<dtQueryFilter> filter_ = nullptr;
  std::unique_ptr<impl::IslandSystem> islandSystem_ = nullptr;

  //! Holds triangulated geom/topo. Generated when queried. Reset with
  //! navQuery_.
  std::unordered_map<int, assets::MeshData::ptr> islandMeshData_;
  Cr::Containers::Optional<NavMeshSettings> navMeshSettings_;

  std::pair<vec3f, vec3f> bounds_;

  bool initNavQuery();

  Cr::Containers::Optional<std::tuple<float, std::vector<vec3f>>>
  findPathInternal(const vec3f& start,
                   dtPolyRef startRef,
                   const vec3f& pathStart,
                   const vec3f& end,
                   dtPolyRef endRef,
                   const vec3f& pathEnd);

  bool findPathSetup(MultiGoalShortestPath& path,
                     dtPolyRef& startRef,
                     vec3f& pathStart);
};

namespace {
struct Workspace {
  rcHeightfield* solid = nullptr;
  unsigned char* triareas = nullptr;
  rcCompactHeightfield* chf = nullptr;
  rcContourSet* cset = nullptr;
  rcPolyMesh* pmesh = nullptr;
  rcPolyMeshDetail* dmesh = nullptr;

  ~Workspace() {
    rcFreeHeightField(solid);
    delete[] triareas;
    rcFreeCompactHeightfield(chf);
    rcFreeContourSet(cset);
    rcFreePolyMesh(pmesh);
    rcFreePolyMeshDetail(dmesh);
  }
};

enum PolyAreas { POLYAREA_GROUND, POLYAREA_DOOR };

enum PolyFlags {
  POLYFLAGS_WALK = 0x01,      // walkable
  POLYFLAGS_DOOR = 0x02,      // ability to move through doors
  POLYFLAGS_DISABLED = 0x04,  // disabled polygon
  POLYFLAGS_OFF_ISLAND =
      0x08,               // dynamically set to filter all but a specific island
  POLYFLAGS_ALL = 0xffff  // all abilities
};
}  // namespace

PathFinder::Impl::Impl() {
  filter_ = std::make_unique<dtQueryFilter>();
  filter_->setIncludeFlags(POLYFLAGS_WALK);
  filter_->setExcludeFlags(0);
}

bool PathFinder::Impl::build(const NavMeshSettings& bs,
                             const float* verts,
                             const int nverts,
                             const int* tris,
                             const int ntris,
                             const float* bmin,
                             const float* bmax) {
  Workspace ws;
  rcContext ctx;

  //
  // Step 1. Initialize build config.
  //

  // Init build configuration from GUI
  rcConfig cfg{};
  memset(&cfg, 0, sizeof(cfg));
  cfg.cs = bs.cellSize;
  cfg.ch = bs.cellHeight;
  cfg.walkableSlopeAngle = bs.agentMaxSlope;
  cfg.walkableHeight = static_cast<int>(ceilf(bs.agentHeight / cfg.ch));
  cfg.walkableClimb = static_cast<int>(floorf(bs.agentMaxClimb / cfg.ch));
  cfg.walkableRadius = static_cast<int>(ceilf(bs.agentRadius / cfg.cs));
  cfg.maxEdgeLen = static_cast<int>(bs.edgeMaxLen / bs.cellSize);
  cfg.maxSimplificationError = bs.edgeMaxError;
  cfg.minRegionArea =
      static_cast<int>(rcSqr(bs.regionMinSize));  // Note: area = size*size
  cfg.mergeRegionArea =
      static_cast<int>(rcSqr(bs.regionMergeSize));  // Note: area = size*size
  cfg.maxVertsPerPoly = static_cast<int>(bs.vertsPerPoly);
  cfg.detailSampleDist =
      bs.detailSampleDist < 0.9f ? 0 : bs.cellSize * bs.detailSampleDist;
  cfg.detailSampleMaxError = bs.cellHeight * bs.detailSampleMaxError;

  // Set the area where the navigation will be build.
  // Here the bounds of the input mesh are used, but the
  // area could be specified by an user defined box, etc.
  rcVcopy(cfg.bmin, bmin);
  rcVcopy(cfg.bmax, bmax);
  rcCalcGridSize(cfg.bmin, cfg.bmax, cfg.cs, &cfg.width, &cfg.height);
  ESP_DEBUG() << "Building navmesh with" << cfg.width << "x" << cfg.height
              << "cells";

  //
  // Step 2. Rasterize input polygon soup.
  //

  // Allocate voxel heightfield where we rasterize our input data to.
  ws.solid = rcAllocHeightfield();
  if (!ws.solid) {
    ESP_ERROR() << "Out of memory for heightfield allocation";
    return false;
  }
  if (!rcCreateHeightfield(&ctx, *ws.solid, cfg.width, cfg.height, cfg.bmin,
                           cfg.bmax, cfg.cs, cfg.ch)) {
    ESP_ERROR() << "Could not create solid heightfield";
    return false;
  }

  // Allocate array that can hold triangle area types.
  // If you have multiple meshes you need to process, allocate
  // and array which can hold the max number of triangles you need to process.
  ws.triareas = new unsigned char[ntris];
  if (!ws.triareas) {
    ESP_ERROR() << "Out of memory for triareas" << ntris;
    return false;
  }

  // Find triangles which are walkable based on their slope and rasterize them.
  // If your input data is multiple meshes, you can transform them here,
  // calculate the are type for each of the meshes and rasterize them.
  memset(ws.triareas, 0, ntris * sizeof(unsigned char));
  rcMarkWalkableTriangles(&ctx, cfg.walkableSlopeAngle, verts, nverts, tris,
                          ntris, ws.triareas);
  if (!rcRasterizeTriangles(&ctx, verts, nverts, tris, ws.triareas, ntris,
                            *ws.solid, cfg.walkableClimb)) {
    ESP_ERROR() << "Could not rasterize triangles.";
    return false;
  }

  //
  // Step 3. Filter walkables surfaces.
  //

  // Once all geoemtry is rasterized, we do initial pass of filtering to
  // remove unwanted overhangs caused by the conservative rasterization
  // as well as filter spans where the character cannot possibly stand.
  if (bs.filterLowHangingObstacles)
    rcFilterLowHangingWalkableObstacles(&ctx, cfg.walkableClimb, *ws.solid);
  if (bs.filterLedgeSpans)
    rcFilterLedgeSpans(&ctx, cfg.walkableHeight, cfg.walkableClimb, *ws.solid);
  if (bs.filterWalkableLowHeightSpans)
    rcFilterWalkableLowHeightSpans(&ctx, cfg.walkableHeight, *ws.solid);

  //
  // Step 4. Partition walkable surface to simple regions.
  //

  // Compact the heightfield so that it is faster to handle from now on.
  // This will result more cache coherent data as well as the neighbours
  // between walkable cells will be calculated.
  ws.chf = rcAllocCompactHeightfield();
  if (!ws.chf) {
    ESP_ERROR() << "Out of memory for compact heightfield";
    return false;
  }
  if (!rcBuildCompactHeightfield(&ctx, cfg.walkableHeight, cfg.walkableClimb,
                                 *ws.solid, *ws.chf)) {
    ESP_ERROR() << "Could not build compact heightfield";
    return false;
  }

  // Erode the walkable area by agent radius.
  if (!rcErodeWalkableArea(&ctx, cfg.walkableRadius, *ws.chf)) {
    ESP_ERROR() << "Could not erode walkable area";
    return false;
  }

  // // (Optional) Mark areas.
  // const ConvexVolume* vols = geom->getConvexVolumes();
  // for (int i  = 0; i < geom->getConvexVolumeCount(); ++i)
  //   rcMarkConvexPolyArea(ctx, vols[i].verts, vols[i].nverts, vols[i].hmin,
  //   vols[i].hmax, (unsigned char)vols[i].area, *ws.chf);

  // Partition the heightfield so that we can use simple algorithm later to
  // triangulate the walkable areas. There are 3 martitioning methods, each with
  // some pros and cons: 1) Watershed partitioning
  //   - the classic Recast partitioning
  //   - creates the nicest tessellation
  //   - usually slowest
  //   - partitions the heightfield into nice regions without holes or overlaps
  //   - the are some corner cases where this method creates produces holes and
  //   overlaps
  //      - holes may appear when a small obstacles is close to large open area
  //      (triangulation can handle this)
  //      - overlaps may occur if you have narrow spiral corridors (i.e stairs),
  //      this make triangulation to fail
  //   * generally the best choice if you precompute the nacmesh, use this if
  //   you have large open areas
  // 2) Monotone partioning
  //   - fastest
  //   - partitions the heightfield into regions without holes and overlaps
  //   (guaranteed)
  //   - creates long thin polygons, which sometimes causes paths with detours
  //   * use this if you want fast navmesh generation
  // 3) Layer partitoining
  //   - quite fast
  //   - partitions the heighfield into non-overlapping regions
  //   - relies on the triangulation code to cope with holes (thus slower than
  //   monotone partitioning)
  //   - produces better triangles than monotone partitioning
  //   - does not have the corner cases of watershed partitioning
  //   - can be slow and create a bit ugly tessellation (still better than
  //   monotone)
  //     if you have large open areas with small obstacles (not a problem if you
  //     use tiles)
  //   * good choice to use for tiled navmesh with medium and small sized tiles

  // Prepare for region partitioning, by calculating distance field along the
  // walkable surface.
  if (!rcBuildDistanceField(&ctx, *ws.chf)) {
    ESP_ERROR() << "Could not build distance field";
    return false;
  }
  // Partition the walkable surface into simple regions without holes.
  if (!rcBuildRegions(&ctx, *ws.chf, 0, cfg.minRegionArea,
                      cfg.mergeRegionArea)) {
    ESP_ERROR() << "Could not build watershed regions";
    return false;
  }
  // // Partition the walkable surface into simple regions without holes.
  // // Monotone partitioning does not need distancefield.
  // if (!rcBuildRegionsMonotone(ctx, *ws.chf, 0, cfg.minRegionArea,
  // cfg.mergeRegionArea))
  // // Partition the walkable surface into simple regions without holes.
  // if (!rcBuildLayerRegions(ctx, *ws.chf, 0, cfg.minRegionArea))

  //
  // Step 5. Trace and simplify region contours.
  //

  // Create contours.
  ws.cset = rcAllocContourSet();
  if (!ws.cset) {
    ESP_ERROR() << "Out of memory for contour set";
    return false;
  }
  if (!rcBuildContours(&ctx, *ws.chf, cfg.maxSimplificationError,
                       cfg.maxEdgeLen, *ws.cset)) {
    ESP_ERROR() << "Could not create contours";
    return false;
  }

  //
  // Step 6. Build polygons mesh from contours.
  //

  // Build polygon navmesh from the contours.
  ws.pmesh = rcAllocPolyMesh();
  if (!ws.pmesh) {
    ESP_ERROR() << "Out of memory for polymesh";
    return false;
  }
  if (!rcBuildPolyMesh(&ctx, *ws.cset, cfg.maxVertsPerPoly, *ws.pmesh)) {
    ESP_ERROR() << "Could not triangulate contours";
    return false;
  }

  //
  // Step 7. Create detail mesh which allows to access approximate height on
  // each polygon.
  //

  ws.dmesh = rcAllocPolyMeshDetail();
  if (!ws.dmesh) {
    ESP_ERROR() << "Out of memory for polymesh detail";
    return false;
  }

  if (!rcBuildPolyMeshDetail(&ctx, *ws.pmesh, *ws.chf, cfg.detailSampleDist,
                             cfg.detailSampleMaxError, *ws.dmesh)) {
    ESP_ERROR() << "Could not build detail mesh";
    return false;
  }

  // At this point the navigation mesh data is ready, you can access it from
  // ws.pmesh. See duDebugDrawPolyMesh or dtCreateNavMeshData as examples how to
  // access the data.

  //
  // (Optional) Step 8. Create Detour data from Recast poly mesh.
  //

  // The GUI may allow more max points per polygon than Detour can handle.
  // Only build the detour navmesh if we do not exceed the limit.
  if (cfg.maxVertsPerPoly <= DT_VERTS_PER_POLYGON) {
    unsigned char* navData = nullptr;
    int navDataSize = 0;

    // Update poly flags from areas.
    for (int i = 0; i < ws.pmesh->npolys; ++i) {
      if (ws.pmesh->areas[i] == RC_WALKABLE_AREA) {
        ws.pmesh->areas[i] = POLYAREA_GROUND;
      }
      if (ws.pmesh->areas[i] == POLYAREA_GROUND) {
        ws.pmesh->flags[i] = POLYFLAGS_WALK;
      } else if (ws.pmesh->areas[i] == POLYAREA_DOOR) {
        ws.pmesh->flags[i] = POLYFLAGS_WALK | POLYFLAGS_DOOR;
      }
    }

    dtNavMeshCreateParams params{};
    memset(&params, 0, sizeof(params));
    params.verts = ws.pmesh->verts;
    params.vertCount = ws.pmesh->nverts;
    params.polys = ws.pmesh->polys;
    params.polyAreas = ws.pmesh->areas;
    params.polyFlags = ws.pmesh->flags;
    params.polyCount = ws.pmesh->npolys;
    params.nvp = ws.pmesh->nvp;
    params.detailMeshes = ws.dmesh->meshes;
    params.detailVerts = ws.dmesh->verts;
    params.detailVertsCount = ws.dmesh->nverts;
    params.detailTris = ws.dmesh->tris;
    params.detailTriCount = ws.dmesh->ntris;
    // params.offMeshConVerts = geom->getOffMeshConnectionVerts();
    // params.offMeshConRad = geom->getOffMeshConnectionRads();
    // params.offMeshConDir = geom->getOffMeshConnectionDirs();
    // params.offMeshConAreas = geom->getOffMeshConnectionAreas();
    // params.offMeshConFlags = geom->getOffMeshConnectionFlags();
    // params.offMeshConUserID = geom->getOffMeshConnectionId();
    // params.offMeshConCount = geom->getOffMeshConnectionCount();
    params.walkableHeight = bs.agentHeight;
    params.walkableRadius = bs.agentRadius;
    params.walkableClimb = bs.agentMaxClimb;
    rcVcopy(params.bmin, ws.pmesh->bmin);
    rcVcopy(params.bmax, ws.pmesh->bmax);
    params.cs = cfg.cs;
    params.ch = cfg.ch;
    params.buildBvTree = true;

    if (!dtCreateNavMeshData(&params, &navData, &navDataSize)) {
      ESP_ERROR() << "Could not build Detour navmesh";
      return false;
    }

    navMesh_.reset(dtAllocNavMesh());
    if (!navMesh_) {
      dtFree(navData);
      ESP_ERROR() << "Could not allocate Detour navmesh";
      return false;
    }

    dtStatus status = 0;
    status = navMesh_->init(navData, navDataSize, DT_TILE_FREE_DATA);
    if (dtStatusFailed(status)) {
      dtFree(navData);
      ESP_ERROR() << "Could not init Detour navmesh";
      return false;
    }
    if (!initNavQuery()) {
      return false;
    }
    navMeshSettings_ = {bs};
  } else {
    ESP_ERROR() << "cfg.maxVertsPerPoly(" << cfg.maxVertsPerPoly
                << ") > DT_VERTS_PER_POLYGON(" << DT_VERTS_PER_POLYGON
                << "), so cannot build the Detour NavMesh. Aborting NavMesh "
                   "construction.";
    return false;
  }

  bounds_ = std::make_pair(vec3f(bmin), vec3f(bmax));

  ESP_DEBUG() << "Created navmesh with" << ws.pmesh->nverts << "vertices"
              << ws.pmesh->npolys << "polygons";

  return true;
}

bool PathFinder::Impl::initNavQuery() {
  // if we are reinitializing the NavQuery, then also reset the MeshData
  islandMeshData_.clear();

  navQuery_.reset(dtAllocNavMeshQuery());
  dtStatus status = navQuery_->init(navMesh_.get(), 2048);
  if (dtStatusFailed(status)) {
    ESP_ERROR() << "Could not init Detour navmesh query";
    return false;
  }

  islandSystem_ =
      std::make_unique<impl::IslandSystem>(navMesh_.get(), filter_.get());

  // Added as we also need to remove these on navmesh recomputation
  islandSystem_->removeZeroAreaPolys(navMesh_.get());

  return true;
}

bool PathFinder::Impl::build(const NavMeshSettings& bs,
                             const esp::assets::MeshData& mesh) {
  const int numVerts = mesh.vbo.size();
  const int numIndices = mesh.ibo.size();
  const float mf = std::numeric_limits<float>::max();
  vec3f bmin(mf, mf, mf);
  vec3f bmax(-mf, -mf, -mf);

  for (int i = 0; i < numVerts; ++i) {
    const vec3f& p = mesh.vbo[i];
    bmin = bmin.cwiseMin(p);
    bmax = bmax.cwiseMax(p);
  }

  int* indices = new int[numIndices];
  for (int i = 0; i < numIndices; ++i) {
    indices[i] = static_cast<int>(mesh.ibo[i]);
  }

  const bool success = build(bs, mesh.vbo[0].data(), numVerts, indices,
                             numIndices / 3, bmin.data(), bmax.data());
  delete[] indices;
  return success;
}

namespace {
const int NAVMESHSET_MAGIC = 'M' << 24 | 'S' << 16 | 'E' << 8 | 'T';  //'MSET';
const int NAVMESHSET_VERSION = 2;

struct NavMeshSetHeader {
  int magic;
  int version;
  int numTiles;
  dtNavMeshParams params;
};

struct NavMeshTileHeader {
  dtTileRef tileRef;
  int dataSize;
};

struct Triangle {
  std::vector<vec3f> v;
  Triangle() { v.resize(3); }
};

std::vector<Triangle> getPolygonTriangles(const dtPoly* poly,
                                          const dtMeshTile* tile) {
  // Code to iterate over triangles from here:
  // https://github.com/recastnavigation/recastnavigation/blob/57610fa6ef31b39020231906f8c5d40eaa8294ae/Detour/Source/DetourNavMesh.cpp#L684
  const std::ptrdiff_t ip = poly - tile->polys;
  const dtPolyDetail* pd = &tile->detailMeshes[ip];
  std::vector<Triangle> triangles(pd->triCount);

  for (int j = 0; j < pd->triCount; ++j) {
    const unsigned char* t =
        &tile->detailTris[static_cast<size_t>((pd->triBase + j)) * 4];
    const float* v[3];
    for (int k = 0; k < 3; ++k) {
      if (t[k] < poly->vertCount)
        triangles[j].v[k] = Eigen::Map<const vec3f>(
            &tile->verts[static_cast<size_t>(poly->verts[t[k]]) * 3]);
      else
        triangles[j].v[k] = Eigen::Map<const vec3f>(
            &tile->detailVerts[static_cast<size_t>(
                                   (pd->vertBase + (t[k] - poly->vertCount))) *
                               3]);
    }
  }

  return triangles;
}

// Calculate the area of a polygon by iterating over the triangles in the detail
// mesh and computing their area
float polyArea(const dtPoly* poly, const dtMeshTile* tile) {
  std::vector<Triangle> triangles = getPolygonTriangles(poly, tile);

  float area = 0;
  for (auto& tri : triangles) {
    const vec3f w1 = tri.v[1] - tri.v[0];
    const vec3f w2 = tri.v[2] - tri.v[1];
    area += 0.5 * w1.cross(w2).norm();
  }

  return area;
}
}  // namespace

// Some polygons have zero area for some reason.  When we navigate into a zero
// area polygon, things crash.  So we find all zero area polygons and mark
// them as disabled/not navigable.
// Also compute the NavMesh areas for later query.
void impl::IslandSystem::removeZeroAreaPolys(dtNavMesh* navMesh) {
  islandsToArea_ = std::unordered_map<uint32_t, float>();
  islandsToArea_.reserve(islandsToPolys_.size());
  // initialize the area cache.
  for (auto& itr : islandsToPolys_) {
    islandsToArea_[itr.first] = 0.0;
  }
  // Iterate over all tiles
  for (int iTile = 0; iTile < navMesh->getMaxTiles(); ++iTile) {
    const dtMeshTile* tile =
        const_cast<const dtNavMesh*>(navMesh)->getTile(iTile);
    if (!tile)
      continue;

    // Iterate over all polygons in a tile
    for (int jPoly = 0; jPoly < tile->header->polyCount; ++jPoly) {
      // Get the polygon reference from the tile and polygon id
      dtPolyRef polyRef = navMesh->encodePolyId(tile->salt, iTile, jPoly);
      const dtPoly* poly = nullptr;
      const dtMeshTile* tmp = nullptr;
      navMesh->getTileAndPolyByRefUnsafe(polyRef, &tmp, &poly);

      CORRADE_INTERNAL_ASSERT(poly != nullptr);
      CORRADE_INTERNAL_ASSERT(tmp != nullptr);

      float polygonArea = polyArea(poly, tile);
      if (polygonArea < 1e-5) {
        navMesh->setPolyFlags(polyRef, POLYFLAGS_DISABLED);
      } else if ((poly->flags & POLYFLAGS_WALK) != 0) {
        islandsToArea_[polyToIsland_[polyRef]] += polygonArea;
      }
    }
  }

  // total of all island areas
  float totalArea = 0;
  for (auto& itr : islandsToArea_) {
    totalArea += itr.second;
  }
  islandsToArea_[ID_UNDEFINED] = totalArea;
}

int PathFinder::Impl::numIslands() {
  return islandSystem_->numIslands();
}

bool PathFinder::Impl::loadNavMesh(const std::string& path) {
  FILE* fp = fopen(path.c_str(), "rb");
  if (!fp)
    return false;

  // Read header.
  NavMeshSetHeader header{};
  size_t readLen = fread(&header, sizeof(NavMeshSetHeader), 1, fp);
  if (readLen != 1) {
    fclose(fp);
    return false;
  }
  if (header.magic != NAVMESHSET_MAGIC) {
    fclose(fp);
    return false;
  }
  if (header.version < 1 || header.version > NAVMESHSET_VERSION) {
    fclose(fp);
    return false;
  }

  navMeshSettings_ = {NavMeshSettings{}};
  if (header.version >= 2) {
    fread(&(*navMeshSettings_), sizeof(NavMeshSettings), 1, fp);
  } else {
    ESP_DEBUG()
        << "NavMeshSettings aren't present, guessing that they are the default";
  }

  vec3f bmin, bmax;

  dtNavMesh* mesh = dtAllocNavMesh();
  if (!mesh) {
    fclose(fp);
    return false;
  }
  dtStatus status = mesh->init(&header.params);
  if (dtStatusFailed(status)) {
    fclose(fp);
    return false;
  }

  // Read tiles.
  for (int i = 0; i < header.numTiles; ++i) {
    NavMeshTileHeader tileHeader{};
    readLen = fread(&tileHeader, sizeof(tileHeader), 1, fp);
    if (readLen != 1) {
      fclose(fp);
      return false;
    }

    if ((tileHeader.tileRef == 0u) || (tileHeader.dataSize == 0))
      break;

    unsigned char* data = static_cast<unsigned char*>(
        dtAlloc(tileHeader.dataSize, DT_ALLOC_PERM));
    if (!data)
      break;
    memset(data, 0, tileHeader.dataSize);
    readLen = fread(data, tileHeader.dataSize, 1, fp);
    if (readLen != 1) {
      dtFree(data);
      fclose(fp);
      return false;
    }

    mesh->addTile(data, tileHeader.dataSize, DT_TILE_FREE_DATA,
                  tileHeader.tileRef, nullptr);
    const dtMeshTile* tile = mesh->getTileByRef(tileHeader.tileRef);
    if (i == 0) {
      bmin = vec3f(tile->header->bmin);
      bmax = vec3f(tile->header->bmax);
    } else {
      bmin = bmin.array().min(Eigen::Array3f{tile->header->bmin});
      bmax = bmax.array().max(Eigen::Array3f{tile->header->bmax});
    }
  }

  fclose(fp);

  navMesh_.reset(mesh);
  bounds_ = std::make_pair(bmin, bmax);

  return initNavQuery();
}

bool PathFinder::Impl::saveNavMesh(const std::string& path) {
  const dtNavMesh* navMesh = navMesh_.get();
  if (!navMesh)
    return false;

  FILE* fp = fopen(path.c_str(), "wb");
  if (!fp)
    return false;

  // Store header.
  NavMeshSetHeader header{};
  header.magic = NAVMESHSET_MAGIC;
  header.version = NAVMESHSET_VERSION;
  header.numTiles = 0;
  for (int i = 0; i < navMesh->getMaxTiles(); ++i) {
    const dtMeshTile* tile = navMesh->getTile(i);
    if (!tile || !tile->header || (tile->dataSize == 0))
      continue;
    ++header.numTiles;
  }
  memcpy(&header.params, navMesh->getParams(), sizeof(dtNavMeshParams));
  fwrite(&header, sizeof(NavMeshSetHeader), 1, fp);
  if (!navMeshSettings_) {
    ESP_ERROR() << "NavMeshSettings weren't set. Either build or load a "
                   "navmesh before saving";
    return false;
  }
  fwrite(&(*navMeshSettings_), sizeof(NavMeshSettings), 1, fp);

  // Store tiles.
  for (int i = 0; i < navMesh->getMaxTiles(); ++i) {
    const dtMeshTile* tile = navMesh->getTile(i);
    if (!tile || !tile->header || (tile->dataSize == 0))
      continue;

    NavMeshTileHeader tileHeader{};
    tileHeader.tileRef = navMesh->getTileRef(tile);
    tileHeader.dataSize = tile->dataSize;
    fwrite(&tileHeader, sizeof(tileHeader), 1, fp);

    fwrite(tile->data, tile->dataSize, 1, fp);
  }

  fclose(fp);

  return true;
}

void PathFinder::Impl::seed(uint32_t newSeed) {
  // TODO: this should be using core::Random instead, but passing function
  // to navQuery_->findRandomPoint needs to be figured out first
  srand(newSeed);
}

// Returns a random number [0..1]
static float frand() {
  return static_cast<float>(rand()) / static_cast<float>(RAND_MAX);
}

vec3f PathFinder::Impl::getRandomNavigablePoint(
    const int maxTries /*= 10*/,
    int islandIndex /*= ID_UNDEFINED*/) {
  islandSystem_->assertValidIsland(islandIndex);
  if (getNavigableArea(islandIndex) <= 0.0)
    throw std::runtime_error(
        "NavMesh has no navigable area, this indicates an issue with the "
        "NavMesh");

  // If this query should be island specific
  if (islandIndex != ID_UNDEFINED) {
    // set the poly flag to identify polys not on the target island
    islandSystem_->setPolyFlagForIsland(
        navMesh_.get(), PolyFlags::POLYFLAGS_OFF_ISLAND, islandIndex,
        /*setFlag=*/true, /*invert=*/true);
    filter_->setExcludeFlags(filter_->getExcludeFlags() |
                             PolyFlags::POLYFLAGS_OFF_ISLAND);
  }

  vec3f pt;
  int i = 0;
  for (i = 0; i < maxTries; ++i) {
    dtPolyRef ref = 0;
    dtStatus status =
        navQuery_->findRandomPoint(filter_.get(), frand, &ref, pt.data());
    if (dtStatusSucceed(status))
      break;
  }

  // Clean up if this query was island specific
  if (islandIndex != ID_UNDEFINED) {
    // reset the poly flag identifing polys off the target island
    islandSystem_->setPolyFlagForIsland(
        navMesh_.get(), PolyFlags::POLYFLAGS_OFF_ISLAND, islandIndex,
        /*setFlag=*/false, /*invert=*/true);
    filter_->setExcludeFlags(filter_->getExcludeFlags() &
                             ~PolyFlags::POLYFLAGS_OFF_ISLAND);
  }

  if (i == maxTries) {
    ESP_ERROR() << "Failed to getRandomNavigablePoint.  Try increasing max "
                   "tries if the navmesh is fine but just hard to sample from";
    return vec3f::Constant(Mn::Constants::nan());
  }
  return pt;
}

vec3f PathFinder::Impl::getRandomNavigablePointAroundSphere(
    const vec3f& circleCenter,
    const float radius,
    const int maxTries,
    int islandIndex) {
  islandSystem_->assertValidIsland(islandIndex);
  if (getNavigableArea(islandIndex) <= 0.0)
    throw std::runtime_error(
        "NavMesh has no navigable area, this indicates an issue with the "
        "NavMesh");

  // If this query should be island specific
  if (islandIndex != ID_UNDEFINED) {
    // set the poly flag to identify polys not on the target island
    islandSystem_->setPolyFlagForIsland(
        navMesh_.get(), PolyFlags::POLYFLAGS_OFF_ISLAND, islandIndex,
        /*setFlag=*/true, /*invert=*/true);
    filter_->setExcludeFlags(filter_->getExcludeFlags() |
                             PolyFlags::POLYFLAGS_OFF_ISLAND);
  }

  vec3f pt = vec3f::Constant(Mn::Constants::nan());
  dtPolyRef start_ref = 0;  // ID to start our search
  dtStatus status = navQuery_->findNearestPoly(
      circleCenter.data(), vec3f{radius, radius, radius}.data(), filter_.get(),
      &start_ref, pt.data());

  // cache and handle later to unify required clean-up
  bool failedAndAborting = (!dtStatusSucceed(status) || std::isnan(pt[0]));

  int i = 0;
  if (!failedAndAborting) {
    for (; i < maxTries; ++i) {
      dtPolyRef rand_ref = 0;
      status = navQuery_->findRandomPointAroundCircle(
          start_ref, circleCenter.data(), radius, filter_.get(), frand,
          &rand_ref, pt.data());
      if (dtStatusSucceed(status) && (pt - circleCenter).norm() <= radius) {
        break;
      }
    }
  }
  // Clean up if this query was island specific
  if (islandIndex != ID_UNDEFINED) {
    // reset the poly flag identifing polys off the target island
    islandSystem_->setPolyFlagForIsland(
        navMesh_.get(), PolyFlags::POLYFLAGS_OFF_ISLAND, islandIndex,
        /*setFlag=*/false, /*invert=*/true);
    filter_->setExcludeFlags(filter_->getExcludeFlags() &
                             ~PolyFlags::POLYFLAGS_OFF_ISLAND);
  }
  if (failedAndAborting) {
    ESP_ERROR()
        << "Failed to getRandomNavigablePoint. No polygon found within radius";
    return vec3f::Constant(Mn::Constants::nan());
  }
  if (i == maxTries) {
    ESP_ERROR() << "Failed to getRandomNavigablePoint.  Try increasing max "
                   "tries if the navmesh is fine but just hard to sample from";
    return vec3f::Constant(Mn::Constants::nan());
  }
  return pt;
}

namespace {
float pathLength(const std::vector<vec3f>& points) {
  CORRADE_INTERNAL_ASSERT(points.size() > 0);

  float length = 0;
  const vec3f* previousPoint = &points[0];
  for (const auto& pt : points) {
    length += (*previousPoint - pt).norm();
    previousPoint = &pt;
  }

  return length;
}
}  // namespace

bool PathFinder::Impl::findPath(ShortestPath& path) {
  MultiGoalShortestPath tmp;
  tmp.requestedStart = path.requestedStart;
  tmp.setRequestedEnds({path.requestedEnd});

  bool status = findPath(tmp);

  path.geodesicDistance = tmp.geodesicDistance;
  path.points = std::move(tmp.points);
  return status;
}

Cr::Containers::Optional<std::tuple<float, std::vector<vec3f>>>
PathFinder::Impl::findPathInternal(const vec3f& start,
                                   dtPolyRef startRef,
                                   const vec3f& pathStart,
                                   const vec3f& end,
                                   dtPolyRef endRef,
                                   const vec3f& pathEnd) {
  // check if trivial path (start is same as end) and early return
  if (pathStart.isApprox(pathEnd)) {
    return std::make_tuple(0.0f, std::vector<vec3f>{pathStart, pathEnd});
  }

  // Check if there is a path between the start and any of the ends
  if (!islandSystem_->hasConnection(startRef, endRef)) {
    return Cr::Containers::NullOpt;
  }

  static const int MAX_POLYS = 256;
  dtPolyRef polys[MAX_POLYS];

  int numPolys = 0;
  dtStatus status =
      navQuery_->findPath(startRef, endRef, pathStart.data(), pathEnd.data(),
                          filter_.get(), polys, &numPolys, MAX_POLYS);
  if (status != DT_SUCCESS || numPolys == 0) {
    return Cr::Containers::NullOpt;
  }

  int numPoints = 0;
  std::vector<vec3f> points(MAX_POLYS);
  status = navQuery_->findStraightPath(start.data(), end.data(), polys,
                                       numPolys, points[0].data(), nullptr,
                                       nullptr, &numPoints, MAX_POLYS);
  if (status != DT_SUCCESS || numPoints == 0) {
    return Corrade::Containers::NullOpt;
  }

  points.resize(numPoints);

  const float length = pathLength(points);

  return std::make_tuple(length, std::move(points));
}

bool PathFinder::Impl::findPathSetup(MultiGoalShortestPath& path,
                                     dtPolyRef& startRef,
                                     vec3f& pathStart) {
  path.geodesicDistance = std::numeric_limits<float>::infinity();
  path.closestEndPointIndex = -1;
  path.points.clear();

  // find nearest polys and path
  dtStatus status = 0;
  std::tie(status, startRef, pathStart) =
      projectToPoly(path.requestedStart, navQuery_.get(), filter_.get());

  if (status != DT_SUCCESS || startRef == 0) {
    return false;
  }

  if (!path.pimpl_->endRefs.empty())
    return true;

  int numValidPoints = 0;
  for (const auto& rqEnd : path.getRequestedEnds()) {
    dtPolyRef endRef = 0;
    vec3f pathEnd;
    std::tie(status, endRef, pathEnd) =
        projectToPoly(rqEnd, navQuery_.get(), filter_.get());

    if (status != DT_SUCCESS || endRef == 0) {
      path.pimpl_->endIsValid.emplace_back(false);
      ESP_DEBUG() << "Can't project end-point to navmesh, skipping: " << rqEnd;
    } else {
      path.pimpl_->endIsValid.emplace_back(true);
      numValidPoints++;
    }

    path.pimpl_->endRefs.emplace_back(endRef);
    path.pimpl_->pathEnds.emplace_back(pathEnd);
  }
  if (numValidPoints == 0) {
    ESP_DEBUG() << "Early abort, can't project any points to navmesh.";
    return false;
  }

  return true;
}

bool PathFinder::Impl::findPath(MultiGoalShortestPath& path) {
  dtPolyRef startRef = 0;
  vec3f pathStart;
  if (!findPathSetup(path, startRef, pathStart))
    return false;

  if (path.pimpl_->requestedEnds.size() > 1) {
    // Bound the minimum distance any point could be from the start by either
    // how close it use to be minus how much we moved from the last search point
    // or just the L2 distance.

    ShortestPath prevPath;
    prevPath.requestedStart = path.requestedStart;
    prevPath.requestedEnd = path.pimpl_->prevRequestedStart;
    findPath(prevPath);
    const float movedAmount = prevPath.geodesicDistance;

    for (int i = 0; i < path.pimpl_->requestedEnds.size(); ++i) {
      path.pimpl_->minTheoreticalDist[i] = std::max(
          path.pimpl_->minTheoreticalDist[i] - movedAmount,
          (path.pimpl_->requestedEnds[i] - path.requestedStart).norm());
    }

    path.pimpl_->prevRequestedStart = path.requestedStart;
  }

  // Explore possible goal points by their minimum theoretical distance.
  std::vector<size_t> ordering(path.pimpl_->requestedEnds.size());
  std::iota(ordering.begin(), ordering.end(), 0);
  std::sort(ordering.begin(), ordering.end(),
            [&path](const size_t a, const size_t b) -> bool {
              return path.pimpl_->minTheoreticalDist[a] <
                     path.pimpl_->minTheoreticalDist[b];
            });

  for (size_t i : ordering) {
    if (!path.pimpl_->endIsValid[i])
      continue;

    if (path.pimpl_->minTheoreticalDist[i] > path.geodesicDistance)
      continue;

    const Cr::Containers::Optional<std::tuple<float, std::vector<vec3f>>>
        findResult =
            findPathInternal(path.requestedStart, startRef, pathStart,
                             path.pimpl_->requestedEnds[i],
                             path.pimpl_->endRefs[i], path.pimpl_->pathEnds[i]);

    if (findResult && std::get<0>(*findResult) < path.geodesicDistance) {
      path.pimpl_->minTheoreticalDist[i] = std::get<0>(*findResult);
      path.geodesicDistance = std::get<0>(*findResult);
      path.points = std::get<1>(*findResult);
      path.closestEndPointIndex = i;
    }
  }

  return path.geodesicDistance < std::numeric_limits<float>::infinity();
}

template <typename T>
T PathFinder::Impl::tryStep(const T& start, const T& end, bool allowSliding) {
  static const int MAX_POLYS = 256;
  dtPolyRef polys[MAX_POLYS];

  dtStatus startStatus = 0, endStatus = 0;
  dtPolyRef startRef = 0, endRef = 0;
  vec3f pathStart;
  std::tie(startStatus, startRef, pathStart) =
      projectToPoly(start, navQuery_.get(), filter_.get());
  std::tie(endStatus, endRef, std::ignore) =
      projectToPoly(end, navQuery_.get(), filter_.get());

  if (dtStatusFailed(startStatus) || dtStatusFailed(endStatus)) {
    return start;
  }

  if (not islandSystem_->hasConnection(startRef, endRef)) {
    return start;
  }

  vec3f endPoint;
  int numPolys = 0;
  navQuery_->moveAlongSurface(startRef, pathStart.data(), end.data(),
                              filter_.get(), endPoint.data(), polys, &numPolys,
                              MAX_POLYS, allowSliding);
  // If there isn't any possible path between start and end, just return
  // start, that is cleanest
  if (numPolys == 0) {
    return start;
  }

  // According to recast's code
  // (https://github.com/recastnavigation/recastnavigation/blob/master/Detour/Source/DetourNavMeshQuery.cpp#L2006-L2007),
  // the endPoint is not guaranteed to be actually on the surface of the
  // navmesh, it seems to be in 99.9% of cases for us, but there are some
  // extreme edge cases where it won't be, so explicitly get the height of the
  // surface at the endPoint and set its height to that.
  // Note, this will never fail as endPoint is always within in the poly
  // polys[numPolys - 1]
  navQuery_->getPolyHeight(polys[numPolys - 1], endPoint.data(), &endPoint[1]);

  // Hack to deal with infinitely thin walls in recast allowing you to
  // transition between two different connected components
  // First check to see if the endPoint as returned by `moveAlongSurface`
  // is in the same connected component as the startRef according to
  // findNearestPoly
  std::tie(std::ignore, endRef, std::ignore) =
      projectToPoly(endPoint, navQuery_.get(), filter_.get());
  if (!this->islandSystem_->hasConnection(startRef, endRef)) {
    // There isn't a connection!  This happens when endPoint is on an edge
    // shared between two different connected components (aka infinitely thin
    // walls) The way to deal with this is to nudge the point into the polygon
    // we want it to be 'moveAlongSurface' tells us which polygon we want
    // endPoint to be in through the polys list
    const dtMeshTile* tile = nullptr;
    const dtPoly* poly = nullptr;
    navMesh_->getTileAndPolyByRefUnsafe(polys[numPolys - 1], &tile, &poly);

    // Calculate the center of the polygon we want the points to be in
    vec3f polyCenter = vec3f::Zero();
    for (int iVert = 0; iVert < poly->vertCount; ++iVert) {
      polyCenter += Eigen::Map<vec3f>(
          &tile->verts[static_cast<size_t>(poly->verts[iVert]) * 3]);
    }
    polyCenter /= poly->vertCount;

    constexpr float nudgeDistance = 1e-4;  // 0.1mm
    const vec3f nudgeDir = (polyCenter - endPoint).normalized();
    // And nudge the point towards the center by a little tiny bit :)
    endPoint = endPoint + nudgeDistance * nudgeDir;
  }

  return T{std::move(endPoint)};
}

template <typename T>
T PathFinder::Impl::snapPoint(const T& pt, int islandIndex /*=ID_UNDEFINED*/) {
  islandSystem_->assertValidIsland(islandIndex);

  // If this query should be island specific
  if (islandIndex != ID_UNDEFINED) {
    // set the poly flag to identify polys not on the target island
    islandSystem_->setPolyFlagForIsland(
        navMesh_.get(), PolyFlags::POLYFLAGS_OFF_ISLAND, islandIndex,
        /*setFlag=*/true, /*invert=*/true);
    filter_->setExcludeFlags(filter_->getExcludeFlags() |
                             PolyFlags::POLYFLAGS_OFF_ISLAND);
  }

  dtStatus status = 0;
  vec3f projectedPt;
  std::tie(status, std::ignore, projectedPt) =
      projectToPoly(pt, navQuery_.get(), filter_.get());

  // Clean up if this query was island specific
  if (islandIndex != ID_UNDEFINED) {
    // reset the poly flag identifing polys off the target island
    islandSystem_->setPolyFlagForIsland(
        navMesh_.get(), PolyFlags::POLYFLAGS_OFF_ISLAND, islandIndex,
        /*setFlag=*/false, /*invert=*/true);
    filter_->setExcludeFlags(filter_->getExcludeFlags() &
                             ~PolyFlags::POLYFLAGS_OFF_ISLAND);
  }

  if (dtStatusSucceed(status)) {
    return T{std::move(projectedPt)};
  }
  return {Mn::Constants::nan(), Mn::Constants::nan(), Mn::Constants::nan()};
}

template <typename T>
int PathFinder::Impl::getIsland(const T& pt) const {
  dtStatus status = 0;
  vec3f projectedPt;
  dtPolyRef polyRef = 0;
  std::tie(status, polyRef, projectedPt) =
      projectToPoly(pt, navQuery_.get(), filter_.get());

  if (dtStatusSucceed(status)) {
    return islandSystem_->getPolyIsland(polyRef);
  }
  return ID_UNDEFINED;
}

float PathFinder::Impl::islandRadius(int islandIndex) const {
  return islandSystem_->islandRadius(islandIndex);
}

float PathFinder::Impl::islandRadius(const vec3f& pt) const {
  dtPolyRef ptRef = 0;
  dtStatus status = 0;
  std::tie(status, ptRef, std::ignore) =
      projectToPoly(pt, navQuery_.get(), filter_.get());
  if (status != DT_SUCCESS || ptRef == 0) {
    return 0.0;
  }
  return islandSystem_->polyIslandRadius(ptRef);
}

float PathFinder::Impl::distanceToClosestObstacle(
    const vec3f& pt,
    const float maxSearchRadius /*= 2.0*/) const {
  return closestObstacleSurfacePoint(pt, maxSearchRadius).hitDist;
}

HitRecord PathFinder::Impl::closestObstacleSurfacePoint(
    const vec3f& pt,
    const float maxSearchRadius /*= 2.0*/) const {
  dtPolyRef ptRef = 0;
  dtStatus status = 0;
  vec3f polyPt;
  std::tie(status, ptRef, polyPt) =
      projectToPoly(pt, navQuery_.get(), filter_.get());
  if (status != DT_SUCCESS || ptRef == 0) {
    return {vec3f(0, 0, 0), vec3f(0, 0, 0),
            std::numeric_limits<float>::infinity()};
  }
  vec3f hitPos, hitNormal;
  float hitDist = Mn::Constants::nan();
  navQuery_->findDistanceToWall(ptRef, polyPt.data(), maxSearchRadius,
                                filter_.get(), &hitDist, hitPos.data(),
                                hitNormal.data());
  return {std::move(hitPos), std::move(hitNormal), hitDist};
}

bool PathFinder::Impl::isNavigable(const vec3f& pt,
                                   const float maxYDelta /*= 0.5*/) const {
  dtPolyRef ptRef = 0;
  dtStatus status = 0;
  vec3f polyPt;
  std::tie(status, ptRef, polyPt) =
      projectToPoly(pt, navQuery_.get(), filter_.get());

  if (status != DT_SUCCESS || ptRef == 0)
    return false;

  if (std::abs(polyPt[1] - pt[1]) > maxYDelta ||
      (Eigen::Vector2f(pt[0], pt[2]) - Eigen::Vector2f(polyPt[0], polyPt[2]))
              .norm() > 1e-2)
    return false;

  return true;
}

typedef Eigen::Matrix<bool, Eigen::Dynamic, Eigen::Dynamic> MatrixXb;

Eigen::Matrix<bool, Eigen::Dynamic, Eigen::Dynamic>
PathFinder::Impl::getTopDownView(const float metersPerPixel,
                                 const float height,
                                 const float eps) const {
  std::pair<vec3f, vec3f> mapBounds = bounds();
  vec3f bound1 = std::move(mapBounds.first);
  vec3f bound2 = std::move(mapBounds.second);

  float xspan = std::abs(bound1[0] - bound2[0]);
  float zspan = std::abs(bound1[2] - bound2[2]);
  int xResolution = xspan / metersPerPixel;
  int zResolution = zspan / metersPerPixel;
  float startx = fmin(bound1[0], bound2[0]);
  float startz = fmin(bound1[2], bound2[2]);
  MatrixXb topdownMap(zResolution, xResolution);

  float curz = startz;
  float curx = startx;
  for (int h = 0; h < zResolution; ++h) {
    for (int w = 0; w < xResolution; ++w) {
      vec3f point = vec3f(curx, height, curz);
      topdownMap(h, w) = isNavigable(point, eps);
      curx = curx + metersPerPixel;
    }
    curz = curz + metersPerPixel;
    curx = startx;
  }

  return topdownMap;
}

<<<<<<< HEAD
Eigen::Matrix<bool, Eigen::Dynamic, Eigen::Dynamic>
PathFinder::Impl::getTopDownViewWithSampling(const float metersPerPixel,
                                 const float height,
                                 const int num_samples,
                                 const float nav_threshold,
                                 const float vertical_slack) const {
  std::pair<vec3f, vec3f> mapBounds = bounds();
  vec3f bound1 = mapBounds.first;
  vec3f bound2 = mapBounds.second;
=======
typedef Eigen::Matrix<int, Eigen::Dynamic, Eigen::Dynamic> MatrixXi;

MatrixXi PathFinder::Impl::getTopDownIslandView(const float metersPerPixel,
                                                const float height,
                                                const float eps) const {
  std::pair<vec3f, vec3f> mapBounds = bounds();
  vec3f bound1 = std::move(mapBounds.first);
  vec3f bound2 = std::move(mapBounds.second);
>>>>>>> 6f46bccc

  float xspan = std::abs(bound1[0] - bound2[0]);
  float zspan = std::abs(bound1[2] - bound2[2]);
  int xResolution = xspan / metersPerPixel;
  int zResolution = zspan / metersPerPixel;
  float startx = fmin(bound1[0], bound2[0]);
  float startz = fmin(bound1[2], bound2[2]);
<<<<<<< HEAD
  MatrixXb topdownMap(zResolution, xResolution);

  int _navigable_count = 0;
  float curz_s = 0.0;
  float curx_s = 0.0;
  float rand_x = 0.0;
  float rand_z = 0.0;

  float curz = startz;
  float curx = startx;
  for (int h = 0; h < zResolution; h++) {
    for (int w = 0; w < xResolution; w++) {
      // Initialize
      topdownMap(h, w) = false;

      // Sample random points within the grid box and check for navigability
      _navigable_count = 0;
      for (int _sample = 0; _sample < (num_samples-1); _sample++) {
        rand_x = frand();
        rand_z = frand();
        curx_s = curx + (rand_x * metersPerPixel);
        curz_s = curz + (rand_z * metersPerPixel);

        vec3f point = vec3f(curx_s, height, curz_s);
        if (isNavigable(point, vertical_slack)) {
          _navigable_count = _navigable_count + 1;
        }
      }
      // Check the original point for navigability
      vec3f point = vec3f(curx, height, curz);
      if (isNavigable(point, vertical_slack)) {
        _navigable_count = _navigable_count + 1;
      }

      float frac_nav = (float)_navigable_count / (float)num_samples;
      if (frac_nav >= nav_threshold) {
        // Mark the grid as navigable if fraction of navigable points is above nav_threshold
        topdownMap(h, w) = true;
      }

=======
  MatrixXi topdownMap(zResolution, xResolution);

  float curz = startz;
  float curx = startx;
  for (int h = 0; h < zResolution; ++h) {
    for (int w = 0; w < xResolution; ++w) {
      vec3f point = vec3f(curx, height, curz);
      if (isNavigable(point, eps)) {
        // get the island
        topdownMap(h, w) = getIsland(point);
      } else {
        topdownMap(h, w) = -1;
      }
>>>>>>> 6f46bccc
      curx = curx + metersPerPixel;
    }
    curz = curz + metersPerPixel;
    curx = startx;
  }

  return topdownMap;
}

<<<<<<< HEAD
assets::MeshData::ptr PathFinder::Impl::getNavMeshData() {
  if (meshData_ == nullptr && isLoaded()) {
    meshData_ = assets::MeshData::create();
    std::vector<esp::vec3f>& vbo = meshData_->vbo;
    std::vector<uint32_t>& ibo = meshData_->ibo;
=======
assets::MeshData::ptr PathFinder::Impl::getNavMeshData(
    int islandIndex /*= ID_UNDEFINED*/) {
  islandSystem_->assertValidIsland(islandIndex);

  if (islandMeshData_.find(islandIndex) == islandMeshData_.end() &&
      isLoaded()) {
    assets::MeshData::ptr curIslandMeshData = assets::MeshData::create();
    std::vector<esp::vec3f>& vbo = curIslandMeshData->vbo;
    std::vector<uint32_t>& ibo = curIslandMeshData->ibo;
>>>>>>> 6f46bccc

    // Iterate over all tiles
    for (int iTile = 0; iTile < navMesh_->getMaxTiles(); ++iTile) {
      const dtMeshTile* tile =
          const_cast<const dtNavMesh*>(navMesh_.get())->getTile(iTile);
      if (!tile)
        continue;

      // Iterate over all polygons in a tile
      for (int jPoly = 0; jPoly < tile->header->polyCount; ++jPoly) {
        // Get the polygon reference from the tile and polygon id
        dtPolyRef polyRef = navMesh_->encodePolyId(tile->salt, iTile, jPoly);
        if (islandIndex != ID_UNDEFINED &&
            islandSystem_->getPolyIsland(polyRef) != islandIndex) {
          // skip polys not in the island.
          continue;
        }
        const dtPoly* poly = nullptr;
        const dtMeshTile* tmp = nullptr;
        navMesh_->getTileAndPolyByRefUnsafe(polyRef, &tmp, &poly);

        CORRADE_INTERNAL_ASSERT(poly != nullptr);
        CORRADE_INTERNAL_ASSERT(tmp != nullptr);

        std::vector<Triangle> triangles = getPolygonTriangles(poly, tile);

        for (auto& tri : triangles) {
          for (int k = 0; k < 3; ++k) {
            vbo.push_back(tri.v[k]);
            ibo.push_back(vbo.size() - 1);
          }
        }
      }
    }
    // return newly added meshdata
    return islandMeshData_.emplace(islandIndex, std::move(curIslandMeshData))
        .first->second;
  }
  // meshdata already exists, so lookup and return
  return islandMeshData_[islandIndex];
}

PathFinder::PathFinder() : pimpl_{spimpl::make_unique_impl<Impl>()} {};

bool PathFinder::build(const NavMeshSettings& bs,
                       const float* verts,
                       const int nverts,
                       const int* tris,
                       const int ntris,
                       const float* bmin,
                       const float* bmax) {
  return pimpl_->build(bs, verts, nverts, tris, ntris, bmin, bmax);
}
bool PathFinder::build(const NavMeshSettings& bs,
                       const esp::assets::MeshData& mesh) {
  return pimpl_->build(bs, mesh);
}

vec3f PathFinder::getRandomNavigablePoint(const int maxTries /*= 10*/,
                                          int islandIndex /*= ID_UNDEFINED*/) {
  return pimpl_->getRandomNavigablePoint(maxTries, islandIndex);
}

vec3f PathFinder::getRandomNavigablePointAroundSphere(
    const vec3f& circleCenter,
    const float radius,
    const int maxTries,
    int islandIndex /*= ID_UNDEFINED*/) {
  return pimpl_->getRandomNavigablePointAroundSphere(circleCenter, radius,
                                                     maxTries, islandIndex);
}

bool PathFinder::findPath(ShortestPath& path) {
  return pimpl_->findPath(path);
}

bool PathFinder::findPath(MultiGoalShortestPath& path) {
  return pimpl_->findPath(path);
}

template vec3f PathFinder::tryStep<vec3f>(const vec3f&, const vec3f&);
template Mn::Vector3 PathFinder::tryStep<Mn::Vector3>(const Mn::Vector3&,
                                                      const Mn::Vector3&);

template <typename T>
T PathFinder::tryStep(const T& start, const T& end) {
  return pimpl_->tryStep(start, end, /*allowSliding=*/true);
}

template vec3f PathFinder::tryStepNoSliding<vec3f>(const vec3f&, const vec3f&);
template Mn::Vector3 PathFinder::tryStepNoSliding<Mn::Vector3>(
    const Mn::Vector3&,
    const Mn::Vector3&);

template <typename T>
T PathFinder::tryStepNoSliding(const T& start, const T& end) {
  return pimpl_->tryStep(start, end, /*allowSliding=*/false);
}

template vec3f PathFinder::snapPoint<vec3f>(const vec3f& pt, int islandIndex);
template Mn::Vector3 PathFinder::snapPoint<Mn::Vector3>(const Mn::Vector3& pt,
                                                        int islandIndex);

template int PathFinder::getIsland<vec3f>(const vec3f& pt);
template int PathFinder::getIsland<Mn::Vector3>(const Mn::Vector3& pt);

template <typename T>
T PathFinder::snapPoint(const T& pt, int islandIndex) {
  return pimpl_->snapPoint(pt, islandIndex);
}

template <typename T>
int PathFinder::getIsland(const T& pt) {
  return pimpl_->getIsland(pt);
}

bool PathFinder::loadNavMesh(const std::string& path) {
  return pimpl_->loadNavMesh(path);
}

bool PathFinder::saveNavMesh(const std::string& path) {
  return pimpl_->saveNavMesh(path);
}

bool PathFinder::isLoaded() const {
  return pimpl_->isLoaded();
}

void PathFinder::seed(uint32_t newSeed) {
  return pimpl_->seed(newSeed);
}

float PathFinder::islandRadius(const vec3f& pt) const {
  return pimpl_->islandRadius(pt);
}

float PathFinder::islandRadius(int islandIndex) const {
  return pimpl_->islandRadius(islandIndex);
}

int PathFinder::numIslands() const {
  return pimpl_->numIslands();
}

float PathFinder::distanceToClosestObstacle(const vec3f& pt,
                                            const float maxSearchRadius) const {
  return pimpl_->distanceToClosestObstacle(pt, maxSearchRadius);
}

HitRecord PathFinder::closestObstacleSurfacePoint(
    const vec3f& pt,
    const float maxSearchRadius) const {
  return pimpl_->closestObstacleSurfacePoint(pt, maxSearchRadius);
}

bool PathFinder::isNavigable(const vec3f& pt, const float maxYDelta) const {
  return pimpl_->isNavigable(pt, maxYDelta);
}

float PathFinder::getNavigableArea(int islandIndex /*= ID_UNDEFINED*/) const {
  return pimpl_->getNavigableArea(islandIndex);
}

std::pair<vec3f, vec3f> PathFinder::bounds() const {
  return pimpl_->bounds();
}

Eigen::Matrix<bool, Eigen::Dynamic, Eigen::Dynamic> PathFinder::getTopDownView(
    const float metersPerPixel,
    const float height,
    const float eps) {
  return pimpl_->getTopDownView(metersPerPixel, height, eps);
}

Eigen::Matrix<int, Eigen::Dynamic, Eigen::Dynamic>
PathFinder::getTopDownIslandView(const float metersPerPixel,
                                 const float height,
                                 const float eps) {
  return pimpl_->getTopDownIslandView(metersPerPixel, height, eps);
}

<<<<<<< HEAD
Eigen::Matrix<bool, Eigen::Dynamic, Eigen::Dynamic> PathFinder::getTopDownViewWithSampling(
    const float metersPerPixel,
    const float height,
    const int num_samples,
    const float nav_threshold,
    const float vertical_slack) {
  return pimpl_->getTopDownViewWithSampling(metersPerPixel, height, num_samples, nav_threshold, vertical_slack);
}

assets::MeshData::ptr PathFinder::getNavMeshData() {
  return pimpl_->getNavMeshData();
=======
assets::MeshData::ptr PathFinder::getNavMeshData(
    int islandIndex /*= ID_UNDEFINED*/) {
  return pimpl_->getNavMeshData(islandIndex);
>>>>>>> 6f46bccc
}

Cr::Containers::Optional<NavMeshSettings> PathFinder::getNavMeshSettings()
    const {
  return pimpl_->getNavMeshSettings();
}

}  // namespace nav
}  // namespace esp<|MERGE_RESOLUTION|>--- conflicted
+++ resolved
@@ -450,7 +450,6 @@
   Eigen::Matrix<int, Eigen::Dynamic, Eigen::Dynamic>
   getTopDownIslandView(float metersPerPixel, float height, float eps) const;
 
-<<<<<<< HEAD
   Eigen::Matrix<bool, Eigen::Dynamic, Eigen::Dynamic> getTopDownViewWithSampling(
       float metersPerPixel,
       float height,
@@ -458,10 +457,7 @@
       float nav_threshold,
       float vertical_slack) const;
 
-  assets::MeshData::ptr getNavMeshData();
-=======
   assets::MeshData::ptr getNavMeshData(int islandIndex /*= ID_UNDEFINED*/);
->>>>>>> 6f46bccc
 
   Cr::Containers::Optional<NavMeshSettings> getNavMeshSettings() const {
     return navMeshSettings_;
@@ -1667,7 +1663,6 @@
   return topdownMap;
 }
 
-<<<<<<< HEAD
 Eigen::Matrix<bool, Eigen::Dynamic, Eigen::Dynamic>
 PathFinder::Impl::getTopDownViewWithSampling(const float metersPerPixel,
                                  const float height,
@@ -1677,16 +1672,6 @@
   std::pair<vec3f, vec3f> mapBounds = bounds();
   vec3f bound1 = mapBounds.first;
   vec3f bound2 = mapBounds.second;
-=======
-typedef Eigen::Matrix<int, Eigen::Dynamic, Eigen::Dynamic> MatrixXi;
-
-MatrixXi PathFinder::Impl::getTopDownIslandView(const float metersPerPixel,
-                                                const float height,
-                                                const float eps) const {
-  std::pair<vec3f, vec3f> mapBounds = bounds();
-  vec3f bound1 = std::move(mapBounds.first);
-  vec3f bound2 = std::move(mapBounds.second);
->>>>>>> 6f46bccc
 
   float xspan = std::abs(bound1[0] - bound2[0]);
   float zspan = std::abs(bound1[2] - bound2[2]);
@@ -1694,7 +1679,6 @@
   int zResolution = zspan / metersPerPixel;
   float startx = fmin(bound1[0], bound2[0]);
   float startz = fmin(bound1[2], bound2[2]);
-<<<<<<< HEAD
   MatrixXb topdownMap(zResolution, xResolution);
 
   int _navigable_count = 0;
@@ -1735,7 +1719,30 @@
         topdownMap(h, w) = true;
       }
 
-=======
+      curx = curx + metersPerPixel;
+    }
+    curz = curz + metersPerPixel;
+    curx = startx;
+  }
+
+  return topdownMap;
+}
+
+typedef Eigen::Matrix<int, Eigen::Dynamic, Eigen::Dynamic> MatrixXi;
+
+MatrixXi PathFinder::Impl::getTopDownIslandView(const float metersPerPixel,
+                                                const float height,
+                                                const float eps) const {
+  std::pair<vec3f, vec3f> mapBounds = bounds();
+  vec3f bound1 = std::move(mapBounds.first);
+  vec3f bound2 = std::move(mapBounds.second);
+
+  float xspan = std::abs(bound1[0] - bound2[0]);
+  float zspan = std::abs(bound1[2] - bound2[2]);
+  int xResolution = xspan / metersPerPixel;
+  int zResolution = zspan / metersPerPixel;
+  float startx = fmin(bound1[0], bound2[0]);
+  float startz = fmin(bound1[2], bound2[2]);
   MatrixXi topdownMap(zResolution, xResolution);
 
   float curz = startz;
@@ -1749,7 +1756,6 @@
       } else {
         topdownMap(h, w) = -1;
       }
->>>>>>> 6f46bccc
       curx = curx + metersPerPixel;
     }
     curz = curz + metersPerPixel;
@@ -1759,13 +1765,6 @@
   return topdownMap;
 }
 
-<<<<<<< HEAD
-assets::MeshData::ptr PathFinder::Impl::getNavMeshData() {
-  if (meshData_ == nullptr && isLoaded()) {
-    meshData_ = assets::MeshData::create();
-    std::vector<esp::vec3f>& vbo = meshData_->vbo;
-    std::vector<uint32_t>& ibo = meshData_->ibo;
-=======
 assets::MeshData::ptr PathFinder::Impl::getNavMeshData(
     int islandIndex /*= ID_UNDEFINED*/) {
   islandSystem_->assertValidIsland(islandIndex);
@@ -1775,7 +1774,6 @@
     assets::MeshData::ptr curIslandMeshData = assets::MeshData::create();
     std::vector<esp::vec3f>& vbo = curIslandMeshData->vbo;
     std::vector<uint32_t>& ibo = curIslandMeshData->ibo;
->>>>>>> 6f46bccc
 
     // Iterate over all tiles
     for (int iTile = 0; iTile < navMesh_->getMaxTiles(); ++iTile) {
@@ -1950,14 +1948,6 @@
   return pimpl_->getTopDownView(metersPerPixel, height, eps);
 }
 
-Eigen::Matrix<int, Eigen::Dynamic, Eigen::Dynamic>
-PathFinder::getTopDownIslandView(const float metersPerPixel,
-                                 const float height,
-                                 const float eps) {
-  return pimpl_->getTopDownIslandView(metersPerPixel, height, eps);
-}
-
-<<<<<<< HEAD
 Eigen::Matrix<bool, Eigen::Dynamic, Eigen::Dynamic> PathFinder::getTopDownViewWithSampling(
     const float metersPerPixel,
     const float height,
@@ -1967,13 +1957,16 @@
   return pimpl_->getTopDownViewWithSampling(metersPerPixel, height, num_samples, nav_threshold, vertical_slack);
 }
 
-assets::MeshData::ptr PathFinder::getNavMeshData() {
-  return pimpl_->getNavMeshData();
-=======
+Eigen::Matrix<int, Eigen::Dynamic, Eigen::Dynamic>
+PathFinder::getTopDownIslandView(const float metersPerPixel,
+                                 const float height,
+                                 const float eps) {
+  return pimpl_->getTopDownIslandView(metersPerPixel, height, eps);
+}
+
 assets::MeshData::ptr PathFinder::getNavMeshData(
     int islandIndex /*= ID_UNDEFINED*/) {
   return pimpl_->getNavMeshData(islandIndex);
->>>>>>> 6f46bccc
 }
 
 Cr::Containers::Optional<NavMeshSettings> PathFinder::getNavMeshSettings()
