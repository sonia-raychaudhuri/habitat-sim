--- conflicted
+++ resolved
@@ -577,8 +577,7 @@
 
         self.path_points = path.points
         self.path_time: float = 0.0  # tracks time along path
-<<<<<<< HEAD
-        self.path_motion = Move.walk_to_walk.motion
+        self.path_motion = Motions.walk_to_walk.motion
 
         # get path length
         i, j, summ = 0, 0, 0.0
@@ -599,9 +598,11 @@
 
     def update_pathfollower_sequential(
         self, step_size: int = 1, path_time: Optional[float] = None
-    ):
-        """
-        [FILL AFTER IMPLEMENTATION]
+    ) -> None:
+        """
+        When this method is called, the path follower model is updated to the next frame
+        of the path following sequence along with the corresponding next frame of the motion
+        cycle that was loaded in with `setup_pathfollower()`.
         """
         # precondition
         if not all(
@@ -609,19 +610,19 @@
         ):
             return
 
-        walk = Move.walk_to_walk
+        walk = Motions.walk_to_walk
         global_neutral_correction = self.global_correction_quat(
             mn.Vector3.z_axis(), mn.Vector3.x_axis()
         )
 
         # either take argument value for path_time or continue with cycle
-        self.path_time = path_time or (self.path_time + (step_size / 60.0))
+        self.path_time = path_time or (self.path_time + (step_size / self.fps))
 
         # compute current frame from self.path_time w/ wrapping
-        mocap_time_length = walk.num_of_frames * (1.0 / 120.0)
+        mocap_time_length = walk.num_of_frames * (1.0 / walk.motion.fps)
         mocap_cycles_past = math.floor(self.path_time / mocap_time_length)
         mocap_time_curr = math.fmod(self.path_time, mocap_time_length)
-        mocap_frame = int(mocap_time_curr * 120)
+        mocap_frame = int(mocap_time_curr * walk.motion.fps)
 
         # find distance progressed along shortest path
         path_displacement = (
@@ -651,13 +652,14 @@
         full_transform = walk.motion.poses[mocap_frame].get_transform(ROOT, local=True)
         full_transform = mn.Matrix4(full_transform)
         full_transform.translation -= walk.center_of_root_drift
-        full_transform = mn.Matrix4.from_(
-            global_neutral_correction.to_matrix(), mn.Vector3()
-        ).__matmul__(full_transform)
+        full_transform = (
+            mn.Matrix4.from_(global_neutral_correction.to_matrix(), mn.Vector3())
+            @ full_transform
+        )
 
         # while transform is facing -Z, remove forward displacement
         full_transform.translation *= mn.Vector3.x_axis() + mn.Vector3.y_axis()
-        full_transform = look_at_path_T.__matmul__(full_transform)
+        full_transform = look_at_path_T @ full_transform
 
         # apply joint angles
         self.model.joint_positions = new_pose
@@ -711,39 +713,8 @@
 
         return rotation2 * rotation1
 
-    def draw_debug_lines(self) -> None:
-        """
-        Utility method for Devs to understand the simulator and motion spaces.
-        """
-        green = mn.Color4(0.0, 1.0, 0.0, 1.0)
-        blue = mn.Color4(0.0, 0.0, 1.0, 1.0)
-        red = mn.Color4(1.0, 0.0, 0.0, 1.0)
-
-        # cross of x and z axis
-        self.sim.get_debug_line_render().draw_circle(
-            mn.Vector3(),
-            0.75,
-            red,
-            24,
-            mn.math.cross(mn.Vector3.x_axis(), mn.Vector3.z_axis()),
-        )
-
-        ## Origin ##
-        # x axis
-        self.sim.get_debug_line_render().draw_transformed_line(
-            mn.Vector3(), mn.Vector3.x_axis(), red
-        )
-        # y axis
-        self.sim.get_debug_line_render().draw_transformed_line(
-            mn.Vector3(), mn.Vector3.y_axis(), green
-        )
-        # z axis
-        self.sim.get_debug_line_render().draw_transformed_line(
-            mn.Vector3(), mn.Vector3.z_axis(), blue
-        )
-
-
-class Move:
+
+class Motions:
     """
     The Move class is collection of stats that will hold the different movement motions
     for the character to use when following a path. The character is left-footed so that
@@ -753,7 +724,8 @@
     @dataclass
     class MotionData:
         """
-        [FILL AFTER NEXT PR REVIEW]
+        A class intended to handle precomputations of utilities of the motion we want to
+        load into the character.
         """
 
         def __init__(self, motion_) -> None:
@@ -849,255 +821,6 @@
         file="data/fairmotion/amass_test_data/CMU/CMU/02/02_01_poses.npz",
         bm_path="data/fairmotion/amass_test_data/smplh/male/model.npz",
     )
-
-    walk_to_walk = MotionData(motion_ops.cut(motion_, 111, 246))
-
-=======
-        self.path_motion = Motions.walk_to_walk.motion
->>>>>>> 465c5518
-
-        # get path length
-        i, j, summ = 0, 0, 0.0
-        while i < len(self.path_points):
-            summ += (mn.Vector3(self.path_points[i] - self.path_points[j])).length()
-            j = i
-            i += 1
-        self.full_path_length = summ
-
-        # Load a model to follow path
-        self.model = self.art_obj_mgr.add_articulated_object_from_urdf(
-            filepath=self.user_metadata["urdf_path"], fixed_base=True
-        )
-        self.model.motion_type = phy.MotionType.KINEMATIC
-
-        # First update with step_size 0 to start character
-        self.update_pathfollower_sequential(step_size=0)
-
-    def update_pathfollower_sequential(
-        self, step_size: int = 1, path_time: Optional[float] = None
-    ) -> None:
-        """
-        When this method is called, the path follower model is updated to the next frame
-        of the path following sequence along with the corresponding next frame of the motion
-        cycle that was loaded in with `setup_pathfollower()`.
-        """
-        # precondition
-        if not all(
-            [self.model, self.path_points, self.activity == Activity.PATH_FOLLOW_SEQ]
-        ):
-            return
-
-        walk = Motions.walk_to_walk
-        global_neutral_correction = self.global_correction_quat(
-            mn.Vector3.z_axis(), mn.Vector3.x_axis()
-        )
-
-        # either take argument value for path_time or continue with cycle
-        self.path_time = path_time or (self.path_time + (step_size / self.fps))
-
-        # compute current frame from self.path_time w/ wrapping
-        mocap_time_length = walk.num_of_frames * (1.0 / walk.motion.fps)
-        mocap_cycles_past = math.floor(self.path_time / mocap_time_length)
-        mocap_time_curr = math.fmod(self.path_time, mocap_time_length)
-        mocap_frame = int(mocap_time_curr * walk.motion.fps)
-
-        # find distance progressed along shortest path
-        path_displacement = (
-            mocap_cycles_past * walk.map_of_total_displacement[LAST]
-            + walk.map_of_total_displacement[mocap_frame]
-        )
-
-        # handle wrapping or edgecase for dath displacement passing goal
-        if path_displacement > self.full_path_length:
-            self.path_time = 0.0
-            self.path_displacement = 0.0
-
-        # character's root node position on the line and the forward direction of the path
-        char_pos, forward_direction = self.point_at_path_t(
-            self.path_points, path_displacement
-        )
-
-        new_pose, _, _ = self.convert_CMUamass_single_pose(
-            self.path_motion.poses[mocap_frame], self.model, raw=True
-        )
-
-        # look at target and create transform
-        look_at_path_T = mn.Matrix4.look_at(
-            char_pos, char_pos + forward_direction.normalized(), mn.Vector3.y_axis()
-        )
-
-        full_transform = walk.motion.poses[mocap_frame].get_transform(ROOT, local=True)
-        full_transform = mn.Matrix4(full_transform)
-        full_transform.translation -= walk.center_of_root_drift
-        full_transform = (
-            mn.Matrix4.from_(global_neutral_correction.to_matrix(), mn.Vector3())
-            @ full_transform
-        )
-
-        # while transform is facing -Z, remove forward displacement
-        full_transform.translation *= mn.Vector3.x_axis() + mn.Vector3.y_axis()
-        full_transform = look_at_path_T @ full_transform
-
-        # apply joint angles
-        self.model.joint_positions = new_pose
-        self.model.transformation = full_transform
-
-    def point_at_path_t(
-        self, path_points: List[mn.Vector3], t: float
-    ) -> Tuple[mn.Vector3, mn.Vector3]:
-        """
-        Function that give a point on the path at time t.
-        """
-        covered: float = 0.0
-        i: int = 0
-        j: int = 0
-
-        while i < len(path_points):
-
-            progress: float = (mn.Vector3(path_points[i] - path_points[j])).length()
-            if t >= progress + covered:
-                covered += progress
-                j = i
-                i += 1
-            else:
-                # we are finally pointing to the correct
-                break
-
-        # wrap just in case t is greater than total path length
-        if i == len(path_points):
-            return self.point_at_path_t(path_points, math.fmod(t, covered))
-
-        offset = mn.Vector3(0.0, 0.9, 0.0)
-        direction = (mn.Vector3(path_points[i] - path_points[j])).normalized()
-        point = mn.Vector3(path_points[j] + ((t - covered) * direction)) + offset
-        return point, direction
-
-    def global_correction_quat(
-        self, up_v: mn.Vector3, forward_v: mn.Vector3
-    ) -> mn.Quaternion:
-        """
-        Given the upward direction and the forward direction of a local space frame, this methd produces
-        the correction quaternion to convert the frame to global space (+Y up, -Z forward).
-        """
-        angle1 = mn.math.angle(up_v.normalized(), mn.Vector3.y_axis())
-        axis1 = mn.math.cross(up_v.normalized(), mn.Vector3.y_axis())
-        rotation1 = mn.Quaternion.rotation(angle1, axis1)
-
-        forward_v = forward_v * (mn.Vector3(1.0, 1.0, 1.0) - mn.Vector3.y_axis())
-        angle2 = mn.math.angle(forward_v.normalized(), -1 * mn.Vector3.z_axis())
-        axis2 = mn.Vector3.y_axis()
-        rotation2 = mn.Quaternion.rotation(angle2, axis2)
-
-        return rotation2 * rotation1
-
-
-class Motions:
-    """
-    The Move class is collection of stats that will hold the different movement motions
-    for the character to use when following a path. The character is left-footed so that
-    is our reference for with step the motions assume first.
-    """
-
-    @dataclass
-    class MotionData:
-        """
-        A class intended to handle precomputations of utilities of the motion we want to
-        load into the character.
-        """
-
-        def __init__(self, motion_) -> None:
-            # plurality in naming usually hints that attr is an frame lookup array
-            self.poses = motion_.poses
-            self.num_of_frames: int = len(motion_.poses)
-            self.translation_drifts: List[mn.Vector3] = []
-            self.forward_displacements: List[mn.Vector3] = []
-            self.root_orientations: List[mn.Quaternion] = []
-            self.map_of_total_displacement: float = []
-            self.center_of_root_drift: mn.Vector3 = mn.Vector3()
-
-            # first and last frame root position vectors
-            f = motion_.poses[0].get_transform(ROOT, local=False)[0:3, 3]
-            f = mn.Vector3(f)
-            l = motion_.poses[LAST].get_transform(ROOT, local=False)[0:3, 3]
-            l = mn.Vector3(l)
-
-            # axis that motion uses for up and forward
-            self.direction_up = mn.Vector3.z_axis()
-            forward_V = (l - f) * (mn.Vector3(1.0, 1.0, 1.0) - mn.Vector3.z_axis())
-            self.direction_forward = forward_V.normalized()
-
-            self.motion = motion_
-
-            ### Fill derived data structures ###
-            # fill translation_drifts and forward_displacements
-            for i in range(self.num_of_frames):
-                j = i + 1
-                if j == self.num_of_frames:
-                    # interpolate forward and drift from nth vectors and 1st vectors and push front
-                    self.forward_displacements.insert(
-                        0,
-                        (
-                            (
-                                self.forward_displacements[LAST]
-                                + self.forward_displacements[0]
-                            )
-                            * 0.5
-                        ),
-                    )
-                    self.translation_drifts.insert(
-                        0,
-                        (
-                            (self.translation_drifts[LAST] + self.translation_drifts[0])
-                            * 0.5
-                        ),
-                    )
-                    break
-
-                # root translation
-                curr_root_t = motion_.poses[i].get_transform(ROOT, local=False)[0:3, 3]
-                next_root_t = motion_.poses[j].get_transform(ROOT, local=False)[0:3, 3]
-                delta_P_vector = mn.Vector3(next_root_t - curr_root_t)
-                forward_vector = delta_P_vector.projected(self.direction_forward)
-                drift_vector = delta_P_vector - forward_vector
-
-                self.forward_displacements.append(forward_vector)
-                self.translation_drifts.append(drift_vector)
-
-            j, summ = 0, 0
-            # fill translation_drifts and forward_displacements
-            for i in range(self.num_of_frames):
-                curr_root_t = motion_.poses[i].get_transform(ROOT, local=False)[0:3, 3]
-                prev_root_t = motion_.poses[j].get_transform(ROOT, local=False)[0:3, 3]
-
-                # fill map_of_total_displacement
-                summ += (
-                    mn.Vector3(curr_root_t - prev_root_t)
-                    .projected(self.direction_forward)
-                    .length()
-                )
-                self.map_of_total_displacement.append(summ)
-                j = i
-
-            # fill root_orientations
-            for pose in motion_.poses:
-                root_T = pose.get_transform(ROOT, local=False)
-                root_rotation = mn.Quaternion.from_matrix(
-                    mn.Matrix3x3(root_T[0:3, 0:3])
-                )
-                self.root_orientations.append(root_rotation)
-
-            # get center of drift
-            summ = mn.Vector3()
-            for pose in motion_.poses:
-                root_T = mn.Matrix4(pose.get_transform(ROOT, local=False))
-                root_T.translation *= mn.Vector3(1.0, 1.0, 1.0) - forward_vector
-                summ += root_T.translation
-            self.center_of_root_drift = summ / self.num_of_frames
-
-    motion_ = amass.load(
-        file="data/fairmotion/amass_test_data/CMU/CMU/02/02_01_poses.npz",
-        bm_path="data/fairmotion/amass_test_data/smplh/male/model.npz",
-    )
     # all motions must have same fps for this implementation, so use first motion to set global
     fps = motion_.fps
 
@@ -1112,10 +835,7 @@
     ALL = 3
 
 
-<<<<<<< HEAD
-=======
 # keeps track of the activity that intances model is  participating in currently
->>>>>>> 465c5518
 class Activity(Enum):
     NONE = 0
     MOTION_FOLLOW = 1
